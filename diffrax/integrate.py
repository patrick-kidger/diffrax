import functools as ft
import typing
import warnings
from typing import Any, Callable, get_args, get_origin, Optional, Tuple

import equinox as eqx
import equinox.internal as eqxi
import jax
import jax.numpy as jnp
import jax.tree_util as jtu

from .adjoint import AbstractAdjoint, DirectAdjoint, RecursiveCheckpointAdjoint
from .custom_types import Array, Bool, Int, PyTree, Scalar
from .event import AbstractDiscreteTerminatingEvent
from .global_interpolation import DenseInterpolation
from .heuristics import is_sde, is_unsafe_sde
from .saveat import SaveAt, SubSaveAt
from .solution import is_okay, is_successful, RESULTS, Solution
from .solver import (
    AbstractItoSolver,
    AbstractSolver,
    AbstractStratonovichSolver,
    Euler,
    EulerHeun,
    ItoMilstein,
    StratonovichMilstein,
)
from .step_size_controller import (
    AbstractAdaptiveStepSizeController,
    AbstractStepSizeController,
    ConstantStepSize,
    PIDController,
    StepTo,
)
from .term import AbstractTerm, MultiTerm, ODETerm, WrapTerm


class SaveState(eqx.Module):
    saveat_ts_index: Int
    ts: Array["times"]  # noqa: F821
    ys: PyTree[Array["times", ...]]  # noqa: F821
    save_index: Int


class State(eqx.Module):
    # Evolving state during the solve
    y: Array["state"]  # noqa: F821
    tprev: Scalar
    tnext: Scalar
    made_jump: Bool
    solver_state: PyTree
    controller_state: PyTree
    result: RESULTS
    num_steps: Int
    num_accepted_steps: Int
    num_rejected_steps: Int
    # Output that is .at[].set() updated during the solve (and their indices)
    save_state: PyTree[SaveState]
    dense_ts: Optional[Array["times + 1"]]  # noqa: F821
    dense_infos: Optional[PyTree[Array["times", ...]]]  # noqa: F821
    dense_save_index: Int


def _is_none(x):
    return x is None


def _term_compatible(terms, term_structure):
    def _check(term_cls, term):
        if get_origin(term_cls) is MultiTerm:
            if isinstance(term, MultiTerm):
                [_tmp] = get_args(term_cls)
                assert get_origin(_tmp) in (tuple, Tuple), "Malformed term_structure"
                if not _term_compatible(term.terms, get_args(_tmp)):
                    raise ValueError
            else:
                raise ValueError
        else:
            if not isinstance(term, term_cls):
                raise ValueError

    try:
        jtu.tree_map(_check, term_structure, terms)
    except ValueError:
        # ValueError may also arise from mismatched tree structures
        return False
    return True


def _is_subsaveat(x: Any) -> bool:
    return isinstance(x, SubSaveAt)


def _inner_buffers(save_state):
    assert type(save_state) is SaveState
    return save_state.ts, save_state.ys


def _outer_buffers(state):
    assert type(state) is State
    is_save_state = lambda x: isinstance(x, SaveState)
    # state.save_state has type PyTree[SaveState]. In particular this may include some
    # `None`s, which may sometimes be treated as leaves (e.g.
    # `tree_at(_outer_buffers, ..., is_leaf=lambda x: x is None)`).
    # So we need to only get those leaves which really are a SaveState.
    save_states = jtu.tree_leaves(state.save_state, is_leaf=is_save_state)
    save_states = [x for x in save_states if is_save_state(x)]
    return (
        [s.ts for s in save_states]
        + [s.ys for s in save_states]
        + [state.dense_ts, state.dense_infos]
    )


def _save(
    t: Scalar, y: PyTree[Array], args: PyTree, fn: Callable, save_state: SaveState
) -> SaveState:
    ts = save_state.ts
    ys = save_state.ys
    save_index = save_state.save_index

    ts = ts.at[save_index].set(t)
    ys = jtu.tree_map(lambda ys_, y_: ys_.at[save_index].set(y_), ys, fn(t, y, args))
    save_index = save_index + 1

    return eqx.tree_at(
        lambda s: [s.ts, s.ys, s.save_index], save_state, [ts, ys, save_index]
    )


def _clip_to_end(tprev, tnext, t1, keep_step):
    # The tolerance means that we don't end up with too-small intervals for
    # dense output, which then gives numerically unstable answers due to floating
    # point errors.
    if tnext.dtype is jnp.dtype("float64"):
        tol = 1e-10
    else:
        tol = 1e-6
    clip = tnext > t1 - tol
    tclip = jnp.where(keep_step, t1, tprev + 0.5 * (t1 - tprev))
    return jnp.where(clip, tclip, tnext)


def loop(
    *,
    solver,
    stepsize_controller,
    discrete_terminating_event,
    saveat,
    t0,
    t1,
    dt0,
    max_steps,
    terms,
    args,
    init_state,
    inner_while_loop,
    outer_while_loop,
):

    if saveat.dense:
        dense_ts = init_state.dense_ts
        dense_ts = dense_ts.at[0].set(t0)
        init_state = eqx.tree_at(lambda s: s.dense_ts, init_state, dense_ts)

    def save_t0(subsaveat: SubSaveAt, save_state: SaveState) -> SaveState:
        if subsaveat.t0:
            save_state = _save(t0, init_state.y, args, subsaveat.fn, save_state)
        return save_state

    save_state = jtu.tree_map(
        save_t0, saveat.subs, init_state.save_state, is_leaf=_is_subsaveat
    )
    init_state = eqx.tree_at(
        lambda s: s.save_state, init_state, save_state, is_leaf=_is_none
    )

    # Privileged optimisation for the common case of no jumps. We can reduce
    # solver compile time with this.
    # TODO: somehow make this a non-privileged optimisation, i.e. detect when
    # we can make jumps or not.
    cannot_make_jump = isinstance(stepsize_controller, (ConstantStepSize, StepTo)) or (
        isinstance(stepsize_controller, PIDController)
        and stepsize_controller.jump_ts is None
    )

    def cond_fun(state):
        return (state.tprev < t1) & is_successful(state.result)

    def body_fun(state):

        #
        # Actually do some differential equation solving! Make numerical steps, adapt
        # step sizes, all that jazz.
        #

        (y, y_error, dense_info, solver_state, solver_result) = solver.step(
            terms,
            state.tprev,
            state.tnext,
            state.y,
            args,
            state.solver_state,
            False if cannot_make_jump else state.made_jump,
        )

        # e.g. if someone has a sqrt(y) in the vector field, and dt0 is so large that
        # we get a negative value for y, and then get a NaN vector field. (And then
        # everything breaks.) See #143.
        y_error = jtu.tree_map(lambda x: jnp.where(jnp.isnan(x), jnp.inf, x), y_error)

        error_order = solver.error_order(terms)
        (
            keep_step,
            tprev,
            tnext,
            made_jump,
            controller_state,
            stepsize_controller_result,
        ) = stepsize_controller.adapt_step_size(
            state.tprev,
            state.tnext,
            state.y,
            y,
            args,
            y_error,
            error_order,
            state.controller_state,
        )
        assert jnp.result_type(keep_step) is jnp.dtype(bool)
        if cannot_make_jump:
            # Should hopefully get DCE'd out.
            made_jump = eqxi.error_if(
                made_jump,
                made_jump,
                (
                    "Internal error in Diffrax: made unexpected jump. Please report an "
                    "issue at https://github.com/patrick-kidger/diffrax/issues"
                ),
            )

        #
        # Do some book-keeping.
        #

        tprev = jnp.minimum(tprev, t1)
        tnext = _clip_to_end(tprev, tnext, t1, keep_step)

        # The other parts of the mutable state are kept/not-kept (based on whether the
        # step was accepted) by the stepsize controller. But it doesn't get access to
        # these parts, so we do them here.
        keep = lambda a, b: jnp.where(keep_step, a, b)
        y = jtu.tree_map(keep, y, state.y)
        solver_state = jtu.tree_map(keep, solver_state, state.solver_state)
        made_jump = keep(made_jump, state.made_jump)
        solver_result = keep(solver_result, RESULTS.successful)

        # TODO: if we ever support non-terminating events, then they should go in here.
        # In particular the thing to be careful about is in the `if saveat.steps`
        # branch below, where we want to make sure that it is the value of `y` at
        # `tprev` that is actually saved. (And not just the value of `y` at the
        # previous step's `tnext`, i.e. immediately before the jump.)

        # Store the first unsuccessful result we get whilst iterating (if any).
        result = state.result
        result = jnp.where(is_okay(result), solver_result, result)
        result = jnp.where(is_okay(result), stepsize_controller_result, result)

        # Count the number of steps, just for statistical purposes.
        num_steps = state.num_steps + 1
        num_accepted_steps = state.num_accepted_steps + keep_step
        # Not just ~keep_step, which does the wrong thing when keep_step is a non-array
        # bool True/False.
        num_rejected_steps = state.num_rejected_steps + jnp.invert(keep_step)

        #
        # Store the output produced from this numerical step.
        #

        interpolator = solver.interpolation_cls(
            t0=state.tprev, t1=state.tnext, **dense_info
        )
        save_state = state.save_state
        dense_ts = state.dense_ts
        dense_infos = state.dense_infos
        dense_save_index = state.dense_save_index

        def save_ts(subsaveat: SubSaveAt, save_state: SaveState) -> SaveState:
            if subsaveat.ts is not None:
                save_state = save_ts_impl(subsaveat.ts, subsaveat.fn, save_state)
            return save_state

        def save_ts_impl(ts, fn, save_state: SaveState) -> SaveState:
            def _cond_fun(_save_state):
                return (
                    keep_step
                    & (ts[_save_state.saveat_ts_index] <= state.tnext)
                    & (_save_state.saveat_ts_index < len(ts))
                )

            def _body_fun(_save_state):
                _t = ts[_save_state.saveat_ts_index]
                _y = interpolator.evaluate(_t)
                _ts = _save_state.ts.at[_save_state.save_index].set(_t)
                _ys = jtu.tree_map(
                    lambda __y, __ys: __ys.at[_save_state.save_index].set(__y),
                    fn(_t, _y, args),
                    _save_state.ys,
                )
                return SaveState(
                    saveat_ts_index=_save_state.saveat_ts_index + 1,
                    ts=_ts,
                    ys=_ys,
                    save_index=_save_state.save_index + 1,
                )

            return inner_while_loop(
                _cond_fun,
                _body_fun,
                save_state,
                max_steps=len(ts),
                buffers=_inner_buffers,
                checkpoints=len(ts),
            )

        save_state = jtu.tree_map(
            save_ts, saveat.subs, save_state, is_leaf=_is_subsaveat
        )

        def maybe_inplace(i, u, x):
            return x.at[i].set(u, pred=keep_step)

        def save_steps(subsaveat: SubSaveAt, save_state: SaveState) -> SaveState:
            if subsaveat.steps:
                ts = maybe_inplace(save_state.save_index, tprev, save_state.ts)
                ys = jtu.tree_map(
                    ft.partial(maybe_inplace, save_state.save_index),
                    subsaveat.fn(tprev, y, args),
                    save_state.ys,
                )
                save_index = save_state.save_index + keep_step
                save_state = eqx.tree_at(
                    lambda s: [s.ts, s.ys, s.save_index],
                    save_state,
                    [ts, ys, save_index],
                )
            return save_state

        save_state = jtu.tree_map(
            save_steps, saveat.subs, save_state, is_leaf=_is_subsaveat
        )

        if saveat.dense:
            dense_ts = maybe_inplace(dense_save_index + 1, tprev, dense_ts)
            dense_infos = jtu.tree_map(
                ft.partial(maybe_inplace, dense_save_index),
                dense_info,
                dense_infos,
            )
            dense_save_index = dense_save_index + keep_step

        new_state = State(
            y=y,
            tprev=tprev,
            tnext=tnext,
            made_jump=made_jump,
            solver_state=solver_state,
            controller_state=controller_state,
            result=result,
            num_steps=num_steps,
            num_accepted_steps=num_accepted_steps,
            num_rejected_steps=num_rejected_steps,
            save_state=save_state,
            dense_ts=dense_ts,
            dense_infos=dense_infos,
            dense_save_index=dense_save_index,
        )

        if discrete_terminating_event is not None:
            discrete_terminating_event_occurred = discrete_terminating_event(
                new_state,
                solver=solver,
                stepsize_controller=stepsize_controller,
                saveat=saveat,
                t0=t0,
                t1=t1,
                dt0=dt0,
                max_steps=max_steps,
                terms=terms,
                args=args,
            )
            result = jnp.where(
                discrete_terminating_event_occurred,
                RESULTS.discrete_terminating_event_occurred,
                result,
            )
            new_state = eqx.tree_at(lambda s: s.result, new_state, result)

        return new_state

    final_state = outer_while_loop(
        cond_fun, body_fun, init_state, max_steps=max_steps, buffers=_outer_buffers
    )

    def _save_t1(subsaveat, save_state):
        if subsaveat.t1 and not subsaveat.steps:
            # If subsaveat.steps then the final value is already saved.
            #
            # Use `tprev` instead of `t1` in case of an event terminating the solve
            # early. (And absent such an event then `tprev == t1`.)
            save_state = _save(
                final_state.tprev, final_state.y, args, subsaveat.fn, save_state
            )
        return save_state

    save_state = jtu.tree_map(
        _save_t1, saveat.subs, final_state.save_state, is_leaf=_is_subsaveat
    )
    final_state = eqx.tree_at(
        lambda s: s.save_state, final_state, save_state, is_leaf=_is_none
    )

    result = jnp.where(
        cond_fun(final_state), RESULTS.max_steps_reached, final_state.result
    )
    aux_stats = dict()
    return eqx.tree_at(lambda s: s.result, final_state, result), aux_stats


if getattr(typing, "GENERATING_DOCUMENTATION", False):
    # Nicer documentation for the default `diffeqsolve(saveat=...)` argument.
    # Not using `eqxi.doc_repr` as some IDEs (Helix, at least) show the source code
    # of the default argument directly.
    class SaveAt(eqx.Module):  # noqa: F811
        t1: bool


@eqx.filter_jit
def diffeqsolve(
    terms: PyTree[AbstractTerm],
    solver: AbstractSolver,
    t0: Scalar,
    t1: Scalar,
    dt0: Optional[Scalar],
    y0: PyTree,
    args: Optional[PyTree] = None,
    *,
    saveat: SaveAt = SaveAt(t1=True),
    stepsize_controller: AbstractStepSizeController = ConstantStepSize(),
    adjoint: AbstractAdjoint = RecursiveCheckpointAdjoint(),
    discrete_terminating_event: Optional[AbstractDiscreteTerminatingEvent] = None,
    max_steps: Optional[int] = 4096,
    throw: bool = True,
    solver_state: Optional[PyTree] = None,
    controller_state: Optional[PyTree] = None,
    made_jump: Optional[Bool] = None,
) -> Solution:
    """Solves a differential equation.

    This function is the main entry point for solving all kinds of initial value
    problems, whether they are ODEs, SDEs, or CDEs.

    The differential equation is integrated from `t0` to `t1`.

    See the [Getting started](../usage/getting-started.md) page for example usage.

    **Main arguments:**

    These are the arguments most commonly used day-to-day.

    - `terms`: The terms of the differential equation. This specifies the vector field.
        (For non-ordinary differential equations (SDEs, CDEs), this also specifies the
        Brownian motion or the control.)
    - `solver`: The solver for the differential equation. See the guide on [how to
        choose a solver](../usage/how-to-choose-a-solver.md).
    - `t0`: The start of the region of integration.
    - `t1`: The end of the region of integration.
    - `dt0`: The step size to use for the first step. If using fixed step sizes then
        this will also be the step size for all other steps. (Except the last one,
        which may be slightly smaller and clipped to `t1`.) If set as `None` then the
        initial step size will be determined automatically.
    - `y0`: The initial value. This can be any PyTree of JAX arrays. (Or types that
        can be coerced to JAX arrays, like Python floats.)
    - `args`: Any additional arguments to pass to the vector field.
    - `saveat`: What times to save the solution of the differential equation. See
        [`diffrax.SaveAt`][]. Defaults to just the last time `t1`. (Keyword-only
        argument.)
    - `stepsize_controller`: How to change the step size as the integration progresses.
        See the [list of stepsize controllers](../api/stepsize_controller.md).
        Defaults to using a fixed constant step size. (Keyword-only argument.)

    **Other arguments:**

    These arguments are less frequently used, and for most purposes you shouldn't need
    to understand these. All of these are keyword-only arguments.

    - `adjoint`: How to differentiate `diffeqsolve`. Defaults to
        discretise-then-optimise, which is usually the best option for most problems.
        See the page on [Adjoints](./adjoints.md) for more information.

    - `discrete_terminating_event`: A discrete event at which to terminate the solve
        early. See the page on [Events](./events.md) for more information.

    - `max_steps`: The maximum number of steps to take before quitting the computation
        unconditionally.

        Can also be set to `None` to allow an arbitrary number of steps, although this
        is incompatible with `saveat=SaveAt(steps=True)` or `saveat=SaveAt(dense=True)`.

    - `throw`: Whether to raise an exception if the integration fails for any reason.

        If `True` then an integration failure will raise an error. Note that the errors
        are only reliably raised on CPUs. If on GPUs then the error may only be
        printed to stderr, whilst on TPUs then the behaviour is undefined.

        If `False` then the returned solution object will have a `result` field
        indicating whether any failures occurred.

        Possible failures include for example hitting `max_steps`, or the problem
        becoming too stiff to integrate. (For most purposes these failures are
        unusual.)

        !!! note

            When `jax.vmap`-ing a differential equation solve, then
            `throw=True` means that an exception will be raised if any batch element
            fails. You may prefer to set `throw=False` and inspect the `result` field
            of the returned solution object, to determine which batch elements
            succeeded and which failed.

    - `solver_state`: Some initial state for the solver. Generally obtained by
        `SaveAt(solver_state=True)` from a previous solve.

    - `controller_state`: Some initial state for the step size controller. Generally
        obtained by `SaveAt(controller_state=True)` from a previous solve.

    - `made_jump`: Whether a jump has just been made at `t0`. Used to update
        `solver_state` (if passed). Generally obtained by `SaveAt(made_jump=True)`
        from a previous solve.

    **Returns:**

    Returns a [`diffrax.Solution`][] object specifying the solution to the differential
    equation.

    **Raises:**

    - `ValueError` for bad inputs.
    - `RuntimeError` if `throw=True` and the integration fails (e.g. hitting the
        maximum number of steps).

    !!! note

        It is possible to have `t1 < t0`, in which case integration proceeds backwards
        in time.
    """

    #
    # Initial set-up
    #

    # Error checking
    if dt0 is not None:
        msg = (
            "Must have (t1 - t0) * dt0 >= 0, we instead got "
            f"t1 with value {t1} and type {type(t1)}, "
            f"t0 with value {t0} and type {type(t0)}, "
            f"dt0 with value {dt0} and type {type(dt0)}"
        )
        with jax.ensure_compile_time_eval():
            pred = (t1 - t0) * dt0 < 0
        dt0 = eqxi.error_if(dt0, pred, msg)

    # Backward compatibility
    if isinstance(
        solver, (EulerHeun, ItoMilstein, StratonovichMilstein)
    ) and _term_compatible(terms, (ODETerm, AbstractTerm)):
        warnings.warn(
            "Passing `terms=(ODETerm(...), SomeOtherTerm(...))` to "
            f"{solver.__class__.__name__} is deprecated in favour of "
            "`terms=MultiTerm(ODETerm(...), SomeOtherTerm(...))`. This means that "
            "the same terms can now be passed used for both general and SDE-specific "
            "solvers!"
        )
        terms = MultiTerm(*terms)

    # Error checking
    if not _term_compatible(terms, solver.term_structure):
        raise ValueError(
            "`terms` must be a PyTree of `AbstractTerms` (such as `ODETerm`), with "
            f"structure {solver.term_structure}"
        )

    if is_sde(terms):
        if not isinstance(solver, (AbstractItoSolver, AbstractStratonovichSolver)):
            warnings.warn(
                f"`{type(solver).__name__}` is not marked as converging to either the "
                "Itô or the Stratonovich solution."
            )
        if isinstance(stepsize_controller, AbstractAdaptiveStepSizeController):
            # Specific check to not work even if using HalfSolver(Euler())
            if isinstance(solver, Euler):
                raise ValueError(
                    "An SDE should not be solved with adaptive step sizes with Euler's "
                    "method, as it may not converge to the correct solution."
                )
        # TODO: remove these lines.
        #
        # These are to work around an edge case: on the backward pass,
        # RecursiveCheckpointAdjoint currently tries to differentiate the overall
        # per-step function wrt all floating-point arrays. In particular this includes
        # `state.tprev`, which feeds into the control, which feeds into
        # VirtualBrownianTree, which can't be differentiated.
        # We're waiting on JAX to offer a way of specifying which arguments to a
        # custom_vjp have symbolic zero *tangents* (not cotangents) so that we can more
        # precisely determine what to differentiate wrt.
        #
        # We don't replace this in the case of an unsafe SDE because
        # RecursiveCheckpointAdjoint will raise an error in that case anyway, so we
        # should let the normal error be raised.
        if isinstance(adjoint, RecursiveCheckpointAdjoint) and not is_unsafe_sde(terms):
            adjoint = DirectAdjoint()
    if is_unsafe_sde(terms):
        if isinstance(stepsize_controller, AbstractAdaptiveStepSizeController):
            raise ValueError(
                "`UnsafeBrownianPath` cannot be used with adaptive step sizes."
            )

<<<<<<< HEAD
    # Allow setting e.g. t0 as an int with dt0 as a float. (We need consistent
    # types for JAX to be happy with the bounded_while_loop below.)
    with jax.ensure_compile_time_eval():
        timelikes = (jnp.array(0.0), t0, t1, dt0, saveat.ts)
        timelikes = [x for x in timelikes if x is not None]
        dtype = jnp.result_type(*timelikes)
        t0 = jnp.asarray(t0, dtype=dtype)
        t1 = jnp.asarray(t1, dtype=dtype)
        if dt0 is not None:
            dt0 = jnp.asarray(dt0, dtype=dtype)
        if saveat.ts is not None:
            saveat = eqx.tree_at(lambda s: s.ts, saveat, saveat.ts.astype(dtype))
        timelikes.append(dtype)
=======
    # Allow setting e.g. t0 as an int with dt0 as a float.
    timelikes = [jnp.array(0.0), t0, t1, dt0] + [
        s.ts for s in jtu.tree_leaves(saveat.subs, is_leaf=_is_subsaveat)
    ]
    timelikes = [x for x in timelikes if x is not None]
    dtype = jnp.result_type(*timelikes)
    t0 = jnp.asarray(t0, dtype=dtype)
    t1 = jnp.asarray(t1, dtype=dtype)
    if dt0 is not None:
        dt0 = jnp.asarray(dt0, dtype=dtype)

    def _get_subsaveat_ts(saveat):
        out = [s.ts for s in jtu.tree_leaves(saveat.subs, is_leaf=_is_subsaveat)]
        return [x for x in out if x is not None]

    saveat = eqx.tree_at(
        _get_subsaveat_ts, saveat, replace_fn=lambda ts: ts.astype(dtype)  # noqa: F821
    )
>>>>>>> 7b875226

    # Time will affect state, so need to promote the state dtype as well if necessary.
    def _promote(yi):
        _dtype = jnp.result_type(yi, *timelikes)  # noqa: F821
        return jnp.asarray(yi, dtype=_dtype)

    y0 = jtu.tree_map(_promote, y0)
    del timelikes, dtype

    # Normalises time: if t0 > t1 then flip things around.
    direction = jnp.where(t0 < t1, 1, -1)
    t0 = t0 * direction
    t1 = t1 * direction
    if dt0 is not None:
        dt0 = dt0 * direction
    saveat = eqx.tree_at(
        _get_subsaveat_ts, saveat, replace_fn=lambda ts: ts * direction
    )
    stepsize_controller = stepsize_controller.wrap(direction)

    def _wrap(term):
        assert isinstance(term, AbstractTerm)
        assert not isinstance(term, MultiTerm)
        return WrapTerm(term, direction)

    terms = jtu.tree_map(
        _wrap,
        terms,
        is_leaf=lambda x: isinstance(x, AbstractTerm) and not isinstance(x, MultiTerm),
    )

    # Stepsize controller gets an opportunity to modify the solver.
    # Note that at this point the solver could be anything so we must check any
    # abstract base classes of the solver before this.
    solver = stepsize_controller.wrap_solver(solver)

    # Error checking
    def _check_subsaveat_ts(ts):
        ts = eqxi.error_if(
            ts,
            ts[1:] < ts[:-1],
            "saveat.ts must be increasing or decreasing.",
        )
        ts = eqxi.error_if(
            ts,
            (ts > t1) | (ts < t0),
            "saveat.ts must lie between t0 and t1.",
        )
        return ts

    saveat = eqx.tree_at(_get_subsaveat_ts, saveat, replace_fn=_check_subsaveat_ts)

    # Initialise states
    tprev = t0
    error_order = solver.error_order(terms)
    if controller_state is None:
        passed_controller_state = False
        (tnext, controller_state) = stepsize_controller.init(
            terms, t0, t1, y0, dt0, args, solver.func, error_order
        )
    else:
        passed_controller_state = True
        if dt0 is None:
            (tnext, _) = stepsize_controller.init(
                terms, t0, t1, y0, dt0, args, solver.func, error_order
            )
        else:
            tnext = t0 + dt0
    tnext = jnp.minimum(tnext, t1)
    if solver_state is None:
        passed_solver_state = False
        solver_state = solver.init(terms, t0, tnext, y0, args)
    else:
        passed_solver_state = True

    # Allocate memory to store output.
    def _allocate_output(subsaveat: SubSaveAt) -> SaveState:
        out_size = 0
        if subsaveat.t0:
            out_size += 1
        if subsaveat.ts is not None:
            out_size += len(subsaveat.ts)
        if subsaveat.steps:
            # We have no way of knowing how many steps we'll actually end up taking, and
            # XLA doesn't support dynamic shapes. So we just have to allocate the
            # maximum amount of steps we can possibly take.
            if max_steps is None:
                raise ValueError(
                    "`max_steps=None` is incompatible with saving at `steps=True`"
                )
            out_size += max_steps
        if subsaveat.t1 and not subsaveat.steps:
            out_size += 1
        saveat_ts_index = 0
        save_index = 0
        ts = jnp.full(out_size, jnp.inf)
        struct = eqx.filter_eval_shape(subsaveat.fn, t0, y0, args)
        ys = jtu.tree_map(lambda y: jnp.full((out_size,) + y.shape, jnp.inf), struct)
        return SaveState(
            ts=ts, ys=ys, save_index=save_index, saveat_ts_index=saveat_ts_index
        )

    save_state = jtu.tree_map(_allocate_output, saveat.subs, is_leaf=_is_subsaveat)
    num_steps = 0
    num_accepted_steps = 0
    num_rejected_steps = 0
    made_jump = False if made_jump is None else made_jump
<<<<<<< HEAD
    ts = jnp.full(out_size, jnp.inf)
    ys = jtu.tree_map(
        lambda y: jnp.full((out_size,) + jnp.shape(y), jnp.inf, dtype=y.dtype), y0
    )
=======
>>>>>>> 7b875226
    result = jnp.array(RESULTS.successful)
    if saveat.dense:
        if max_steps is None:
            raise ValueError(
                "`max_steps=None` is incompatible with `saveat.dense=True`"
            )
        (_, _, dense_info, _, _,) = eqx.filter_eval_shape(
            solver.step, terms, tprev, tnext, y0, args, solver_state, made_jump
        )
        dense_ts = jnp.full(max_steps + 1, jnp.inf)
        _make_full = lambda x: jnp.full(
            (max_steps,) + jnp.shape(x), jnp.inf, dtype=x.dtype
        )
        dense_infos = jtu.tree_map(_make_full, dense_info)
        dense_save_index = 0
    else:
        dense_ts = None
        dense_infos = None
        dense_save_index = None

    # Initialise state
    init_state = State(
        y=y0,
        tprev=tprev,
        tnext=tnext,
        made_jump=made_jump,
        solver_state=solver_state,
        controller_state=controller_state,
        result=result,
        num_steps=num_steps,
        num_accepted_steps=num_accepted_steps,
        num_rejected_steps=num_rejected_steps,
        save_state=save_state,
        dense_ts=dense_ts,
        dense_infos=dense_infos,
        dense_save_index=dense_save_index,
    )

    #
    # Main loop
    #

    final_state, aux_stats = adjoint.loop(
        args=args,
        terms=terms,
        solver=solver,
        stepsize_controller=stepsize_controller,
        discrete_terminating_event=discrete_terminating_event,
        saveat=saveat,
        t0=t0,
        t1=t1,
        dt0=dt0,
        max_steps=max_steps,
        init_state=init_state,
        throw=throw,
        passed_solver_state=passed_solver_state,
        passed_controller_state=passed_controller_state,
    )

    #
    # Finish up
    #

    is_save_state = lambda x: isinstance(x, SaveState)
    ts = jtu.tree_map(
        lambda s: s.ts * direction, final_state.save_state, is_leaf=is_save_state
    )
    ys = jtu.tree_map(lambda s: s.ys, final_state.save_state, is_leaf=is_save_state)
    # It's important that we don't do any further postprocessing on `ys` here, as
    # it is the `final_state` value that is used when backpropagating via
    # optimise-then-discretise.

    if saveat.controller_state:
        controller_state = final_state.controller_state
    else:
        controller_state = None
    if saveat.solver_state:
        solver_state = final_state.solver_state
    else:
        solver_state = None
    if saveat.made_jump:
        made_jump = final_state.made_jump
    else:
        made_jump = None
    if saveat.dense:
        interpolation = DenseInterpolation(
            ts=final_state.dense_ts,
            ts_size=final_state.dense_save_index + 1,
            infos=final_state.dense_infos,
            interpolation_cls=solver.interpolation_cls,
            direction=direction,
            t0_if_trivial=t0,
            y0_if_trivial=y0,
        )
    else:
        interpolation = None

    t0 = t0 * direction
    t1 = t1 * direction

    # Store metadata
    stats = {
        "num_steps": final_state.num_steps,
        "num_accepted_steps": final_state.num_accepted_steps,
        "num_rejected_steps": final_state.num_rejected_steps,
        "max_steps": max_steps,
    }
    result = final_state.result
    sol = Solution(
        t0=t0,
        t1=t1,
        ts=ts,
        ys=ys,
        interpolation=interpolation,
        stats=stats,
        result=result,
        solver_state=solver_state,
        controller_state=controller_state,
        made_jump=made_jump,
    )

    error_index = eqxi.unvmap_max(result)
    sol = eqxi.branched_error_if(
        sol,
        throw & jnp.invert(is_okay(result)),
        error_index,
        RESULTS.reverse_lookup,
    )
    return sol<|MERGE_RESOLUTION|>--- conflicted
+++ resolved
@@ -626,21 +626,6 @@
                 "`UnsafeBrownianPath` cannot be used with adaptive step sizes."
             )
 
-<<<<<<< HEAD
-    # Allow setting e.g. t0 as an int with dt0 as a float. (We need consistent
-    # types for JAX to be happy with the bounded_while_loop below.)
-    with jax.ensure_compile_time_eval():
-        timelikes = (jnp.array(0.0), t0, t1, dt0, saveat.ts)
-        timelikes = [x for x in timelikes if x is not None]
-        dtype = jnp.result_type(*timelikes)
-        t0 = jnp.asarray(t0, dtype=dtype)
-        t1 = jnp.asarray(t1, dtype=dtype)
-        if dt0 is not None:
-            dt0 = jnp.asarray(dt0, dtype=dtype)
-        if saveat.ts is not None:
-            saveat = eqx.tree_at(lambda s: s.ts, saveat, saveat.ts.astype(dtype))
-        timelikes.append(dtype)
-=======
     # Allow setting e.g. t0 as an int with dt0 as a float.
     timelikes = [jnp.array(0.0), t0, t1, dt0] + [
         s.ts for s in jtu.tree_leaves(saveat.subs, is_leaf=_is_subsaveat)
@@ -659,7 +644,6 @@
     saveat = eqx.tree_at(
         _get_subsaveat_ts, saveat, replace_fn=lambda ts: ts.astype(dtype)  # noqa: F821
     )
->>>>>>> 7b875226
 
     # Time will affect state, so need to promote the state dtype as well if necessary.
     def _promote(yi):
@@ -767,13 +751,6 @@
     num_accepted_steps = 0
     num_rejected_steps = 0
     made_jump = False if made_jump is None else made_jump
-<<<<<<< HEAD
-    ts = jnp.full(out_size, jnp.inf)
-    ys = jtu.tree_map(
-        lambda y: jnp.full((out_size,) + jnp.shape(y), jnp.inf, dtype=y.dtype), y0
-    )
-=======
->>>>>>> 7b875226
     result = jnp.array(RESULTS.successful)
     if saveat.dense:
         if max_steps is None:
