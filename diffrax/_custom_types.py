--- conflicted
+++ resolved
@@ -66,23 +66,11 @@
 class SpaceTimeLevyArea(AbstractBrownianReturn):
     dt: PyTree
     W: PyTree
-<<<<<<< HEAD
-    H: PyTree
-    bar_H: Optional[PyTree] = None
-    K: Optional[PyTree] = None
-    bar_K: Optional[PyTree] = None
-
-
-def levy_tree_transpose(
-    tree_shape, levy_area: type[AbstractBrownianReturn], tree: PyTree
-):
-=======
     H: Optional[PyTree]
     K: Optional[PyTree]
 
 
 def levy_tree_transpose(tree_shape, tree: PyTree):
->>>>>>> 268f4069
     """Helper that takes a PyTree of LevyVals and transposes
     into a LevyVal of PyTrees.
 
