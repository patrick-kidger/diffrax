--- conflicted
+++ resolved
@@ -193,20 +193,16 @@
                     better_isinstance, control_type, control_type_expected
                 )
                 if not control_type_compatible:
-<<<<<<< HEAD
-                    raise ValueError(f"Control term {term} is incompatible.")
-                path_type_compatible = eqx.filter_eval_shape(
-                    better_isinstance, path_type, path_type_expected
-                )
-                if not path_type_compatible:
-                    raise ValueError(f"Control term {term} path state is incompatible.")
-=======
                     raise ValueError(
                         "Control term is incompatible: the returned control (e.g. "
                         f"Brownian motion for an SDE) was {control_type}, but this "
                         f"solver expected {control_type_expected}."
                     )
->>>>>>> 4a308b83
+                path_type_compatible = eqx.filter_eval_shape(
+                    better_isinstance, path_type, path_type_expected
+                )
+                if not path_type_compatible:
+                    raise ValueError(f"Control term {term} path state is incompatible.")
             else:
                 assert False, "Malformed term structure"
             # If we've got to this point then the term is compatible
