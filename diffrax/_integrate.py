import functools as ft
import typing
import warnings
from collections.abc import Callable
from typing import (
    Any,
    get_args,
    get_origin,
    Optional,
    Tuple,
    TYPE_CHECKING,
    Union,
)

import equinox as eqx
import equinox.internal as eqxi
import jax
import jax.core
import jax.lax as lax
import jax.numpy as jnp
import jax.tree_util as jtu
import lineax.internal as lxi
import numpy as np
import optimistix as optx
import wadler_lindig as wl
from jaxtyping import Array, ArrayLike, Float, Inexact, PyTree, Real

from ._adjoint import AbstractAdjoint, RecursiveCheckpointAdjoint
from ._custom_types import (
    BoolScalarLike,
    BufferDenseInfos,
    DenseInfo,
    FloatScalarLike,
    IntScalarLike,
    RealScalarLike,
)
from ._event import (
    AbstractDiscreteTerminatingEvent,
    DiscreteTerminatingEventToCondFn,
    Event,
)
from ._global_interpolation import DenseInterpolation
from ._heuristics import is_sde, is_unsafe_sde
from ._misc import linear_rescale, static_select
from ._progress_meter import (
    AbstractProgressMeter,
    NoProgressMeter,
)
from ._root_finder import use_stepsize_tol
from ._saveat import save_y, SaveAt, SubSaveAt
from ._solution import is_okay, is_successful, RESULTS, Solution
from ._solver import (
    AbstractImplicitSolver,
    AbstractItoSolver,
    AbstractSolver,
    AbstractStratonovichSolver,
    Euler,
    EulerHeun,
    ItoMilstein,
    StratonovichMilstein,
)
from ._step_size_controller import (
    AbstractAdaptiveStepSizeController,
    AbstractStepSizeController,
    ConstantStepSize,
    PIDController,
    StepTo,
)
from ._term import (
    AbstractTerm,
    MultiTerm,
    ODETerm,
    WrapTerm,
)
from ._typing import better_isinstance, get_args_of, get_origin_no_specials


class SaveState(eqx.Module):
    saveat_ts_index: IntScalarLike
    ts: eqxi.MaybeBuffer[Real[Array, " times"]]
    ys: PyTree[eqxi.MaybeBuffer[Inexact[Array, "times ..."]]]
    save_index: IntScalarLike


class State(eqx.Module):
    #
    # Evolving state during the solve
    #
    y: PyTree[Array]
    tprev: FloatScalarLike
    tnext: FloatScalarLike
    made_jump: BoolScalarLike
    solver_state: PyTree[ArrayLike]
    controller_state: PyTree[ArrayLike]
    path_state: PyTree
    progress_meter_state: PyTree[Array]
    result: RESULTS
    #
    # Reported output statistics
    #
    num_steps: IntScalarLike
    num_accepted_steps: IntScalarLike
    num_rejected_steps: IntScalarLike
    #
    # Output that is .at[].set() updated during the solve (and their indices)
    #
    save_state: PyTree[SaveState]
    dense_ts: Optional[eqxi.MaybeBuffer[Float[Array, " times_plus_1"]]]
    dense_infos: Optional[BufferDenseInfos]
    dense_save_index: Optional[IntScalarLike]
    #
    # Information about the most recent step, used for events.
    #
    # Not recorded anywhere else: this is the previous state's `tprev`.
    event_tprev: Optional[FloatScalarLike]
    # This is the previous state's `tnext`. This is not necessarily the same as our
    # `tprev`, as the two can differ a little bit when crossing jumps.
    event_tnext: Optional[FloatScalarLike]
    event_dense_info: Optional[DenseInfo]
    event_values: Optional[PyTree[Union[BoolScalarLike, RealScalarLike]]]
    event_mask: Optional[PyTree[BoolScalarLike]]


def _is_none(x: Any) -> bool:
    return x is None


def _assert_term_compatible(
    t: FloatScalarLike,
    y: PyTree[ArrayLike],
    args: PyTree[Any],
    terms: PyTree[AbstractTerm],
    term_structure: PyTree,
    contr_kwargs: PyTree[dict],
) -> None:
    error_msg = "term_structure"

    def _check(term_cls, term, term_contr_kwargs, yi):
        if get_origin_no_specials(term_cls, error_msg) is MultiTerm:
            if isinstance(term, MultiTerm):
                [_tmp] = get_args(term_cls)
                assert get_origin(_tmp) in (tuple, Tuple), "Malformed term_structure"
                assert len(term.terms) == len(get_args(_tmp))
                assert type(term_contr_kwargs) is tuple
                assert len(term.terms) == len(term_contr_kwargs)
                for term, arg, term_contr_kwarg in zip(
                    term.terms, get_args(_tmp), term_contr_kwargs
                ):
                    _assert_term_compatible(t, yi, args, term, arg, term_contr_kwarg)
            else:
                raise ValueError(
                    f"Term {term} is not a MultiTerm but is expected to be."
                )
        else:
            # Check that `term` is an instance of `term_cls` (ignoring any generic
            # parameterization).
            origin_cls = get_origin_no_specials(term_cls, error_msg)
            if origin_cls is None:
                origin_cls = term_cls
            if not isinstance(term, origin_cls):
                raise ValueError(f"Term {term} is not an instance of {origin_cls}.")

            # Now check the generic parametrization of `term_cls`; can be one of:
            # -----------------------------------------
            # `term_cls`                | `term_args`
            # --------------------------|--------------
            # AbstractTerm              | ()
            # AbstractTerm[VF, Control] | (VF, Control, Path)
            # -----------------------------------------
            term_args = get_args_of(AbstractTerm, term_cls, error_msg)
            n_term_args = len(term_args)
            if n_term_args == 0:
                pass
            elif n_term_args == 3:
                vf_type_expected, control_type_expected, path_type_expected = term_args
                try:
                    vf_type = eqx.filter_eval_shape(term.vf, t, yi, args)
                except Exception as e:
                    raise ValueError(f"Error while tracing {term}.vf: " + str(e))
                vf_type_compatible = eqx.filter_eval_shape(
                    better_isinstance, vf_type, vf_type_expected
                )
                if not vf_type_compatible:
                    raise ValueError(f"Vector field term {term} is incompatible.")

                term_contr_kwargs["control_state"] = term.init(0.0, 0.0, y, args)
                contr = ft.partial(term.contr, **term_contr_kwargs)
                # Work around https://github.com/google/jax/issues/21825
                try:
<<<<<<< HEAD
                    control_type, path_type = eqx.filter_eval_shape(contr, 0.0, 0.0)
=======
                    control_type = eqx.filter_eval_shape(contr, t, t)
>>>>>>> cc0d4bca
                except Exception as e:
                    raise ValueError(f"Error while tracing {term}.contr: " + str(e))
                control_type_compatible = eqx.filter_eval_shape(
                    better_isinstance, control_type, control_type_expected
                )
                if not control_type_compatible:
                    raise ValueError(
                        "Control term is incompatible: the returned control (e.g. "
                        f"Brownian motion for an SDE) was {control_type}, but this "
                        f"solver expected {control_type_expected}."
                    )
                path_type_compatible = eqx.filter_eval_shape(
                    better_isinstance, path_type, path_type_expected
                )
                if not path_type_compatible:
                    raise ValueError(f"Control term {term} path state is incompatible.")
            else:
                assert False, "Malformed term structure"
            # If we've got to this point then the term is compatible

    try:
        with jax.numpy_dtype_promotion("standard"):
            jtu.tree_map(_check, term_structure, terms, contr_kwargs, y)
    except Exception as e:
        # ValueError may also arise from mismatched tree structures
        pretty_term = wl.pformat(terms)
        pretty_expected = wl.pformat(term_structure)
        raise ValueError(
            f"Terms are not compatible with solver! Got:\n{pretty_term}\nbut expected:"
            f"\n{pretty_expected}\nNote that terms are checked recursively: if you "
            "scroll up you may find a root-cause error that is more specific."
        ) from e


def _is_subsaveat(x: Any) -> bool:
    return isinstance(x, SubSaveAt)


def _inner_buffers(save_state):
    assert type(save_state) is SaveState
    return save_state.ts, save_state.ys


def _outer_buffers(state):
    assert type(state) is State
    is_save_state = lambda x: isinstance(x, SaveState)
    # state.save_state has type PyTree[SaveState]. In particular this may include some
    # `None`s, which may sometimes be treated as leaves (e.g.
    # `tree_at(_outer_buffers, ..., is_leaf=lambda x: x is None)`).
    # So we need to only get those leaves which really are a SaveState.
    save_states = jtu.tree_leaves(state.save_state, is_leaf=is_save_state)
    save_states = [x for x in save_states if is_save_state(x)]
    return (
        [s.ts for s in save_states]
        + [s.ys for s in save_states]
        + [state.dense_ts, state.dense_infos]
    )


def _save(
    t: FloatScalarLike,
    y: PyTree[Array],
    args: PyTree,
    fn: Callable,
    save_state: SaveState,
) -> SaveState:
    ts = save_state.ts
    ys = save_state.ys
    save_index = save_state.save_index

    ts = ts.at[save_index].set(t)
    ys = jtu.tree_map(lambda ys_, y_: ys_.at[save_index].set(y_), ys, fn(t, y, args))
    save_index = save_index + 1

    return eqx.tree_at(
        lambda s: [s.ts, s.ys, s.save_index], save_state, [ts, ys, save_index]
    )


def _clip_to_end(tprev, tnext, t1, keep_step):
    # The tolerance means that we don't end up with too-small intervals for
    # dense output, which then gives numerically unstable answers due to floating
    # point errors.
    if tnext.dtype is jnp.dtype("float64"):
        tol = 1e-10
    else:
        tol = 1e-6
    clip = tnext > t1 - tol
    tclip = jnp.where(keep_step, t1, tprev + 0.5 * (t1 - tprev))
    return jnp.where(clip, tclip, tnext)


def _maybe_static(static_x: Optional[ArrayLike], x: ArrayLike) -> ArrayLike:
    # Some values (made_jump and result) are not used in many common use-cases. If we
    # detect that they're unused then we make sure they're non-Array Python values, so
    # that we can special case on them at trace time and get a performance boost.
    if isinstance(static_x, (bool, int, float, complex, np.ndarray)):
        return static_x
    elif static_x is None:
        return x
    else:
        return x


_PRINT_STATIC = False  # used in tests


def loop(
    *,
    solver,
    stepsize_controller,
    event,
    saveat,
    t0,
    t1,
    dt0,
    max_steps,
    terms,
    args,
    init_state,
    inner_while_loop,
    outer_while_loop,
    progress_meter,
):
    if saveat.dense:
        dense_ts = init_state.dense_ts
        dense_ts = dense_ts.at[0].set(t0)
        init_state = eqx.tree_at(lambda s: s.dense_ts, init_state, dense_ts)

    def save_t0(subsaveat: SubSaveAt, save_state: SaveState) -> SaveState:
        if subsaveat.t0:
            save_state = _save(t0, init_state.y, args, subsaveat.fn, save_state)
        return save_state

    save_state = jtu.tree_map(
        save_t0, saveat.subs, init_state.save_state, is_leaf=_is_subsaveat
    )
    init_state = eqx.tree_at(
        lambda s: s.save_state, init_state, save_state, is_leaf=_is_none
    )

    def _handle_static(state):
        # We can improve runtime by resolving `result` at trace time if possible.
        # We can improve compiletime by resolving `made_jump` at trace time if possible.
        if static_result is None:
            result = state.result
        else:
            result = jtu.tree_map(_maybe_static, static_result, state.result)
        made_jump = _maybe_static(static_made_jump, state.made_jump)
        return eqx.tree_at(
            lambda s: (s.result, s.made_jump), state, (result, made_jump)
        )

    def cond_fun(state):
        if isinstance(stepsize_controller, StepTo):
            # Privileged optimisation.
            # This is a measurably cheaper check than the tprev < t1 check.
            out = state.num_steps < len(stepsize_controller.ts) - 1
        else:
            out = state.tprev < t1
        state = _handle_static(state)
        return out & is_successful(state.result)

    def body_fun_aux(state):
        state = _handle_static(state)
        #
        # Actually do some differential equation solving! Make numerical steps, adapt
        # step sizes, all that jazz.
        #

        (y, y_error, dense_info, solver_state, path_state, solver_result) = solver.step(
            terms,
            state.tprev,
            state.tnext,
            state.y,
            args,
            state.solver_state,
            state.made_jump,
            state.path_state,
        )

        # e.g. if someone has a sqrt(y) in the vector field, and dt0 is so large that
        # we get a negative value for y, and then get a NaN vector field. (And then
        # everything breaks.) See #143.
        y_error = jtu.tree_map(lambda x: jnp.where(jnp.isnan(x), jnp.inf, x), y_error)

        error_order = solver.error_order(terms)
        (
            keep_step,
            tprev,
            tnext,
            made_jump,
            controller_state,
            stepsize_controller_result,
        ) = stepsize_controller.adapt_step_size(
            state.tprev,
            state.tnext,
            state.y,
            y,
            args,
            y_error,
            error_order,
            state.controller_state,
        )
        assert jnp.result_type(keep_step) is jnp.dtype(bool)

        #
        # Do some book-keeping.
        #

        tprev = jnp.minimum(tprev, t1)
        tnext = _clip_to_end(tprev, tnext, t1, keep_step)

        progress_meter_state = progress_meter.step(
            state.progress_meter_state, linear_rescale(t0, tprev, t1)
        )

        # The other parts of the mutable state are kept/not-kept (based on whether the
        # step was accepted) by the stepsize controller. But it doesn't get access to
        # these parts, so we do them here.
        keep = lambda a, b: jnp.where(keep_step, a, b)
        y = jtu.tree_map(keep, y, state.y)
        solver_state = jtu.tree_map(keep, solver_state, state.solver_state)
        made_jump = static_select(keep_step, made_jump, state.made_jump)
        path_state = jtu.tree_map(keep, path_state, state.path_state)
        solver_result = RESULTS.where(keep_step, solver_result, RESULTS.successful)

        # TODO: if we ever support non-terminating events, then they should go in here.
        # In particular the thing to be careful about is in the `if saveat.steps`
        # branch below, where we want to make sure that it is the value of `y` at
        # `tprev` that is actually saved. (And not just the value of `y` at the
        # previous step's `tnext`, i.e. immediately before the jump.)

        # Store the first unsuccessful result we get whilst iterating (if any).
        result = RESULTS.where(is_okay(state.result), solver_result, state.result)
        result = RESULTS.where(is_okay(result), stepsize_controller_result, result)

        # Count the number of steps, just for statistical purposes.
        num_steps = state.num_steps + 1
        num_accepted_steps = state.num_accepted_steps + jnp.where(keep_step, 1, 0)
        # Not just ~keep_step, which does the wrong thing when keep_step is a non-array
        # bool True/False.
        num_rejected_steps = state.num_rejected_steps + jnp.where(keep_step, 0, 1)

        #
        # Store the output produced from this numerical step.
        #

        interpolator = solver.interpolation_cls(
            t0=state.tprev, t1=state.tnext, **dense_info
        )
        save_state = state.save_state
        dense_ts = state.dense_ts
        dense_infos = state.dense_infos
        dense_save_index = state.dense_save_index

        def save_ts(subsaveat: SubSaveAt, save_state: SaveState) -> SaveState:
            if subsaveat.ts is not None:
                save_state = save_ts_impl(subsaveat.ts, subsaveat.fn, save_state)
            return save_state

        def save_ts_impl(ts, fn, save_state: SaveState) -> SaveState:
            def _cond_fun(_save_state):
                return (
                    keep_step
                    & (ts[_save_state.saveat_ts_index] <= state.tnext)
                    & (_save_state.saveat_ts_index < len(ts))
                )

            def _body_fun(_save_state):
                _t = ts[_save_state.saveat_ts_index]
                _y = interpolator.evaluate(_t)
                _ts = _save_state.ts.at[_save_state.save_index].set(_t)
                _ys = jtu.tree_map(
                    lambda __y, __ys: __ys.at[_save_state.save_index].set(__y),
                    fn(_t, _y, args),
                    _save_state.ys,
                )
                return SaveState(
                    saveat_ts_index=_save_state.saveat_ts_index + 1,
                    ts=_ts,
                    ys=_ys,
                    save_index=_save_state.save_index + 1,
                )

            return inner_while_loop(
                _cond_fun,
                _body_fun,
                save_state,
                max_steps=len(ts),
                buffers=_inner_buffers,
                checkpoints=len(ts),
            )

        save_state = jtu.tree_map(
            save_ts, saveat.subs, save_state, is_leaf=_is_subsaveat
        )

        def maybe_inplace(i, u, x):
            return eqxi.buffer_at_set(x, i, u, pred=keep_step)

        def save_steps(subsaveat: SubSaveAt, save_state: SaveState) -> SaveState:
            if subsaveat.steps:
                ts = maybe_inplace(save_state.save_index, tprev, save_state.ts)
                ys = jtu.tree_map(
                    ft.partial(maybe_inplace, save_state.save_index),
                    subsaveat.fn(tprev, y, args),
                    save_state.ys,
                )
                save_index = save_state.save_index + jnp.where(keep_step, 1, 0)
                save_state = eqx.tree_at(
                    lambda s: [s.ts, s.ys, s.save_index],
                    save_state,
                    [ts, ys, save_index],
                )
            return save_state

        save_state = jtu.tree_map(
            save_steps, saveat.subs, save_state, is_leaf=_is_subsaveat
        )

        if saveat.dense:
            dense_ts = maybe_inplace(dense_save_index + 1, tprev, dense_ts)
            dense_infos = jtu.tree_map(
                ft.partial(maybe_inplace, dense_save_index),
                dense_info,
                dense_infos,
            )
            dense_save_index = dense_save_index + jnp.where(keep_step, 1, 0)

        if event is None:
            event_tprev = None
            event_tnext = None
            event_dense_info = None
            event_values = None
            event_mask = None
        else:
            event_tprev = state.tprev
            event_tnext = state.tnext
            event_dense_info = dense_info

            def _outer_cond_fn(cond_fn_i, old_event_value_i):
                new_event_value_i = cond_fn_i(
                    tprev,
                    y,
                    args,
                    terms=terms,
                    solver=solver,
                    t0=t0,
                    t1=t1,
                    dt0=dt0,
                    saveat=saveat,
                    stepsize_controller=stepsize_controller,
                    max_steps=max_steps,
                )
                assert jnp.shape(old_event_value_i) == ()
                if jtu.tree_structure(new_event_value_i) != jtu.tree_structure(0):
                    raise ValueError(
                        "Event functions must return a scalar, got PyTree with shape "
                        f"{jtu.tree_structure(new_event_value_i)}."
                    )
                if jnp.shape(new_event_value_i) != ():
                    raise ValueError(
                        "Event functions must return a scalar, got shape "
                        f"{jnp.shape(new_event_value_i)}."
                    )
                old_dtype = jnp.result_type(old_event_value_i)
                new_dtype = jnp.result_type(new_event_value_i)
                if old_dtype != new_dtype:
                    raise ValueError(
                        "Event functions must consistently return either a boolean or "
                        f"a float, got a change of dtype from {old_dtype} to "
                        f"{new_dtype}."
                    )
                if jnp.issubdtype(new_dtype, jnp.floating):
                    event_mask_i = jnp.sign(old_event_value_i) != jnp.sign(
                        new_event_value_i
                    )
                elif jnp.issubdtype(new_dtype, jnp.bool_):
                    event_mask_i = new_event_value_i
                else:
                    raise ValueError(
                        "Event functions must return either a boolean or a float, got "
                        f"{new_dtype}."
                    )
                return new_event_value_i, event_mask_i

            event_values__mask = jtu.tree_map(
                _outer_cond_fn,
                event.cond_fn,
                state.event_values,
                is_leaf=callable,
            )
            event_structure = jtu.tree_structure(event.cond_fn, is_leaf=callable)
            event_values, event_mask = jtu.tree_transpose(
                event_structure,
                jtu.tree_structure((0, 0)),
                event_values__mask,
            )
            had_event = False
            event_mask_leaves = []
            for event_mask_i in jtu.tree_leaves(event_mask):
                event_mask_leaves.append(event_mask_i & jnp.invert(had_event))
                had_event = event_mask_i | had_event
            event_mask = jtu.tree_unflatten(event_structure, event_mask_leaves)
            result = RESULTS.where(
                had_event,
                RESULTS.event_occurred,
                result,
            )

        new_state = State(
            y=y,
            tprev=tprev,
            tnext=tnext,
            made_jump=made_jump,  # pyright: ignore
            solver_state=solver_state,
            controller_state=controller_state,
            path_state=path_state,
            result=result,
            num_steps=num_steps,
            num_accepted_steps=num_accepted_steps,
            num_rejected_steps=num_rejected_steps,
            save_state=save_state,
            dense_ts=dense_ts,  # pyright: ignore[reportArgumentType]
            dense_infos=dense_infos,
            dense_save_index=dense_save_index,
            progress_meter_state=progress_meter_state,
            event_tprev=event_tprev,
            event_tnext=event_tnext,
            event_dense_info=event_dense_info,
            event_values=event_values,
            event_mask=event_mask,
        )

        return (
            new_state,
            (type(new_state.made_jump) is not bool),
            new_state.result.is_traced(),
        )

    static_made_jump = init_state.made_jump
    static_result = init_state.result
    _, traced_jump, traced_result = eqx.filter_eval_shape(body_fun_aux, init_state)
    if traced_jump:
        static_made_jump = None
    if traced_result:
        static_result = None
    if traced_jump or traced_result:
        # In case changing one changes the other.
        _, traced_jump, traced_result = eqx.filter_eval_shape(body_fun_aux, init_state)
        if traced_jump:
            static_made_jump = None
        if traced_result:
            static_result = None
    if _PRINT_STATIC:
        print(f"{static_made_jump=} {static_result=}")

    def body_fun(state):
        new_state, _, _ = body_fun_aux(state)
        return new_state

    final_state = outer_while_loop(
        cond_fun, body_fun, init_state, max_steps=max_steps, buffers=_outer_buffers
    )
    result = final_state.result

    if event is None or event.root_finder is None:
        tfinal = final_state.tprev
        yfinal = final_state.y
    else:
        # If we're on this branch, it means that an event may have triggered, and now we
        # may need to do a root find, in order to locate the event time.
        event_mask = final_state.event_mask
        flat_mask = jtu.tree_leaves(event_mask)
        assert all(jnp.shape(x) == () for x in flat_mask)
        event_happened = jnp.any(jnp.stack(flat_mask))

        def _root_find():
            _interpolator = solver.interpolation_cls(
                t0=final_state.event_tprev,
                t1=final_state.event_tnext,
                **final_state.event_dense_info,
            )

            def _to_root_find(_t, _):
                _distance_from_t_end = final_state.event_tnext - _t

                def _call_real(_event_mask_i, _cond_fn_i):
                    def _call_real_impl():
                        # First evaluate the triggered event.
                        _y = _interpolator.evaluate(_t)
                        _value = _cond_fn_i(
                            t=_t,
                            y=_y,
                            args=args,
                            terms=terms,
                            solver=solver,
                            t0=t0,
                            t1=t1,
                            dt0=dt0,
                            saveat=saveat,
                            stepsize_controller=stepsize_controller,
                            max_steps=max_steps,
                        )
                        # Second: if this is a boolean event, then normalise to a
                        # floating point number by having the root occur at the end of
                        # the last step, i.e. `event_tnext`.
                        _value_dtype = jnp.result_type(_value)
                        if jnp.issubdtype(_value_dtype, jnp.bool_):
                            _value = _distance_from_t_end
                        else:
                            assert jnp.issubdtype(_value_dtype, jnp.floating)
                        return _value

                    # Only the triggered event actually gets to the decide what time the
                    # event occurs; everything else is zeroed out to automatically give
                    # a root.
                    #
                    # We allow this `lax.cond` to be inefficiently transformed into a
                    # `lax.select` when `_event_mask_i` is batched. There isn't any way
                    # to avoid this, I think.
                    _value = lax.cond(_event_mask_i, _call_real_impl, lambda: 0.0)

                    # Third: if no events triggered at all, then have the root occur at
                    # the end of the last step (which will be the `t1` of the overall
                    # solve).
                    _value = jnp.where(event_happened, _value, _distance_from_t_end)
                    return _value

                return jtu.tree_map(
                    _call_real,
                    event_mask,
                    event.cond_fn,
                )

            _options = {
                "lower": final_state.event_tprev,
                "upper": final_state.event_tnext,
            }
            _event_root_find = optx.root_find(
                _to_root_find,
                event.root_finder,
                y0=final_state.event_tnext,
                options=_options,
                throw=False,
            )
            _tfinal = _event_root_find.value
            # TODO: we might need to change the way we evaluate `_yfinal` in order to
            # get more accurate derivatives?
            _yfinal = _interpolator.evaluate(_tfinal)
            _result = RESULTS.where(
                _event_root_find.result == optx.RESULTS.successful,
                result,
                RESULTS.promote(_event_root_find.result),
            )
            return _tfinal, _yfinal, _result

        # Fastpath: if no event happened anywhere at all, then skip the root-find
        # altogether.
        # Note that `_root_find` might still be called on batch elements which did not
        # have an event, so we still need to access `event_happened` inside of it.
        tfinal, yfinal, result = lax.cond(
            eqxi.unvmap_any(event_happened),
            _root_find,
            lambda: (final_state.tprev, final_state.y, result),
        )

        # We delete all the saved values after the event time.
        def unsave(subsaveat: SubSaveAt, save_state: SaveState) -> SaveState:
            ts = save_state.ts
            mask = ts > tfinal
            _save_index = save_state.save_index - jnp.sum(mask & (ts < jnp.inf))
            _saveat_ts_index = save_state.saveat_ts_index - jnp.sum(
                mask & (ts < jnp.inf)
            )
            _ts = jnp.where(mask, jnp.inf, ts)
            _ys = jtu.tree_map(
                lambda __ys: jnp.where(
                    mask[(...,) + (jnp.newaxis,) * (__ys.ndim - 1)], jnp.inf, __ys
                ),
                save_state.ys,
            )
            return SaveState(
                saveat_ts_index=_saveat_ts_index,
                ts=_ts,
                ys=_ys,
                save_index=_save_index,
            )

        save_state = jtu.tree_map(
            unsave, saveat.subs, final_state.save_state, is_leaf=_is_subsaveat
        )

        final_state = eqx.tree_at(
            lambda s: s.save_state,
            final_state,
            save_state,
            is_leaf=_is_none,
        )

    def _save_t1(subsaveat, save_state):
        if event is None or event.root_finder is None:
            if subsaveat.t1 and not subsaveat.steps:
                # If subsaveat.steps then the final value is already saved.
                save_state = _save(tfinal, yfinal, args, subsaveat.fn, save_state)
        else:
            if subsaveat.t1 or subsaveat.steps:
                # In this branch we need to replace the last value with tfinal
                # and yfinal returned by the root finder also if subsaveat.steps
                # because we deleted the last value after the event time above.
                save_state = _save(tfinal, yfinal, args, subsaveat.fn, save_state)
        return save_state

    def _save_if_t0_equals_t1(subsaveat: SubSaveAt, save_state: SaveState) -> SaveState:
        if subsaveat.ts is not None:
            out_size = 1 if subsaveat.t0 else 0
            out_size += 1 if subsaveat.t1 and not subsaveat.steps else 0
            out_size += len(subsaveat.ts)

            def _make_ys(out, old_outs):
                outs = jnp.stack([out] * out_size)
                if subsaveat.steps:
                    outs = jnp.concatenate(
                        [
                            outs,
                            jnp.full(
                                (max_steps,) + out.shape, jnp.inf, dtype=out.dtype
                            ),
                        ]
                    )
                assert outs.shape == old_outs.shape
                return outs

            ts = jnp.full(out_size, t0)
            if subsaveat.steps:
                ts = jnp.concatenate((ts, jnp.full(max_steps, jnp.inf, dtype=ts.dtype)))
            assert ts.shape == save_state.ts.shape
            ys = jtu.tree_map(_make_ys, subsaveat.fn(t0, yfinal, args), save_state.ys)
            save_state = SaveState(
                saveat_ts_index=out_size,
                ts=ts,
                ys=ys,
                save_index=out_size,
            )
        return save_state

    save_state = jtu.tree_map(
        _save_t1, saveat.subs, final_state.save_state, is_leaf=_is_subsaveat
    )

    # if t0 == t1 then we don't enter the integration loop. In this case we have to
    # manually update the saved ts and ys if we want to save at "intermediate"
    # times specified by saveat.subs.ts
    save_state = jax.lax.cond(
        eqxi.unvmap_any(t0 == t1),
        lambda __save_state: jax.lax.cond(
            t0 == t1,
            lambda _save_state: jtu.tree_map(
                _save_if_t0_equals_t1, saveat.subs, _save_state, is_leaf=_is_subsaveat
            ),
            lambda _save_state: _save_state,
            __save_state,
        ),
        lambda __save_state: __save_state,
        save_state,
    )

    final_state = eqx.tree_at(
        lambda s: s.save_state, final_state, save_state, is_leaf=_is_none
    )

    final_state = _handle_static(final_state)
    result = RESULTS.where(cond_fun(final_state), RESULTS.max_steps_reached, result)
    aux_stats = dict()  # TODO: put something in here?
    return eqx.tree_at(lambda s: s.result, final_state, result), aux_stats


if not TYPE_CHECKING:
    if getattr(typing, "GENERATING_DOCUMENTATION", False):
        # Nicer documentation for the default `diffeqsolve(saveat=...)` argument.
        # Not using `eqxi.doc_repr` as some IDEs (Helix, at least) show the source code
        # of the default argument directly.
        class SaveAt(eqx.Module):  # noqa: F811
            t1: bool


@eqx.filter_jit
@eqxi.doc_remove_args("discrete_terminating_event")
def diffeqsolve(
    terms: PyTree[AbstractTerm],
    solver: AbstractSolver,
    t0: RealScalarLike,
    t1: RealScalarLike,
    dt0: Optional[RealScalarLike],
    y0: PyTree[ArrayLike],
    args: PyTree[Any] = None,
    *,
    saveat: SaveAt = SaveAt(t1=True),
    stepsize_controller: AbstractStepSizeController = ConstantStepSize(),
    adjoint: AbstractAdjoint = RecursiveCheckpointAdjoint(),
    event: Optional[Event] = None,
    max_steps: Optional[int] = 4096,
    throw: bool = True,
    progress_meter: AbstractProgressMeter = NoProgressMeter(),
    solver_state: Optional[PyTree[ArrayLike]] = None,
    controller_state: Optional[PyTree[ArrayLike]] = None,
    made_jump: Optional[BoolScalarLike] = None,
    path_state: Optional[PyTree] = None,
    # Exists for backward compatibility
    discrete_terminating_event: Optional[AbstractDiscreteTerminatingEvent] = None,
) -> Solution:
    """Solves a differential equation.

    This function is the main entry point for solving all kinds of initial value
    problems, whether they are ODEs, SDEs, or CDEs.

    The differential equation is integrated from `t0` to `t1`.

    See the [Getting started](../usage/getting-started.md) page for example usage.

    **Main arguments:**

    These are the arguments most commonly used day-to-day.

    - `terms`: The terms of the differential equation. This specifies the vector field.
        (For non-ordinary differential equations (SDEs, CDEs), this also specifies the
        Brownian motion or the control.)
    - `solver`: The solver for the differential equation. See the guide on [how to
        choose a solver](../usage/how-to-choose-a-solver.md).
    - `t0`: The start of the region of integration.
    - `t1`: The end of the region of integration.
    - `dt0`: The step size to use for the first step. If using fixed step sizes then
        this will also be the step size for all other steps. (Except the last one,
        which may be slightly smaller and clipped to `t1`.) If set as `None` then the
        initial step size will be determined automatically.
    - `y0`: The initial value. This can be any PyTree of JAX arrays. (Or types that
        can be coerced to JAX arrays, like Python floats.)
    - `args`: Any additional arguments to pass to the vector field.
    - `saveat`: What times to save the solution of the differential equation. See
        [`diffrax.SaveAt`][]. Defaults to just the last time `t1`. (Keyword-only
        argument.)
    - `stepsize_controller`: How to change the step size as the integration progresses.
        See the [list of stepsize controllers](../api/stepsize_controller.md).
        Defaults to using a fixed constant step size. (Keyword-only argument.)

    **Other arguments:**

    These arguments are less frequently used, and for most purposes you shouldn't need
    to understand these. All of these are keyword-only arguments.

    - `adjoint`: How to differentiate `diffeqsolve`. Defaults to
        discretise-then-optimise, which is usually the best option for most problems.
        See the page on [Adjoints](./adjoints.md) for more information.

    - `event`: An event at which to terminate the solve early. See the page on
        [Events](./events.md) for more information.

    - `max_steps`: The maximum number of steps to take before quitting the computation
        unconditionally.

        Can also be set to `None` to allow an arbitrary number of steps, although this
        is incompatible with `saveat=SaveAt(steps=True)` or `saveat=SaveAt(dense=True)`.

    - `throw`: Whether to raise an exception if the integration fails for any reason.

        If `True` then an integration failure will raise a runtime error.

        If `False` then the returned solution object will have a `result` field
        indicating whether any failures occurred.

        Possible failures include for example hitting `max_steps`, or the problem
        becoming too stiff to integrate. (For most purposes these failures are
        unusual.)

        !!! note

            When `jax.vmap`-ing a differential equation solve, then
            `throw=True` means that an exception will be raised if any batch element
            fails. You may prefer to set `throw=False` and inspect the `result` field
            of the returned solution object, to determine which batch elements
            succeeded and which failed.

    - `progress_meter`: A progress meter to indicate how far through the solve has
        progressed. See [the progress meters page](./progress_meter.md).

    - `solver_state`: Some initial state for the solver. Generally obtained by
        `SaveAt(solver_state=True)` from a previous solve.

    - `controller_state`: Some initial state for the step size controller. Generally
        obtained by `SaveAt(controller_state=True)` from a previous solve.

    - `path_state`: Some initial state for the path. Generally obtained by
        `SaveAt(path_state=True)` from a previous solve.

    - `made_jump`: Whether a jump has just been made at `t0`. Used to update
        `solver_state` (if passed). Generally obtained by `SaveAt(made_jump=True)`
        from a previous solve.

    **Returns:**

    Returns a [`diffrax.Solution`][] object specifying the solution to the differential
    equation.

    **Raises:**

    - `ValueError` for bad inputs.
    - `RuntimeError` if `throw=True` and the integration fails (e.g. hitting the
        maximum number of steps).

    !!! note

        It is possible to have `t1 < t0`, in which case integration proceeds backwards
        in time.
    """

    #
    # Initial set-up
    #

    # Backward compatibility
    if discrete_terminating_event is not None:
        warnings.warn(
            "`diffrax.diffeqsolve(..., discrete_terminating_event=...)` is deprecated "
            "in favour of the more general `diffrax.diffeqsolve(..., event=...)` "
            "interface. This will be removed in some future version of Diffrax.",
            stacklevel=2,
        )
        if event is None:
            event = Event(
                cond_fn=DiscreteTerminatingEventToCondFn(discrete_terminating_event)
            )
        else:
            raise ValueError(
                "Cannot pass both "
                "`diffrax.diffeqsolve(..., event=..., discrete_terminating_event=...)`."
            )

    # Error checking
    if dt0 is not None:
        msg = (
            "Must have (t1 - t0) * dt0 >= 0, we instead got "
            f"t1 with value {t1} and type {type(t1)}, "
            f"t0 with value {t0} and type {type(t0)}, "
            f"dt0 with value {dt0} and type {type(dt0)}"
        )
        with jax.ensure_compile_time_eval(), jax.numpy_dtype_promotion("standard"):
            pred = (t1 - t0) * dt0 < 0
        dt0 = eqxi.error_if(jnp.array(dt0), pred, msg)

    # Error checking and warning for complex dtypes
    if any(
        eqx.is_array_like(xi) and jnp.iscomplexobj(xi)
        for xi in jtu.tree_leaves((terms, y0, args))
    ):
        warnings.warn(
            "Complex dtype support in Diffrax is a work in progress and may not yet "
            "produce correct results. Consider splitting your computation into real "
            "and imaginary parts instead.",
            stacklevel=2,
        )

    # Allow setting e.g. t0 as an int with dt0 as a float.
    timelikes = [t0, t1, dt0] + [
        s.ts for s in jtu.tree_leaves(saveat.subs, is_leaf=_is_subsaveat)
    ]
    timelikes = [x for x in timelikes if x is not None]
    with jax.numpy_dtype_promotion("standard"):
        time_dtype = jnp.result_type(*timelikes)
    if jnp.issubdtype(time_dtype, jnp.complexfloating):
        raise ValueError(
            "Cannot use complex dtype for `t0`, `t1`, `dt0`, or `SaveAt(ts=...)`."
        )
    elif jnp.issubdtype(time_dtype, jnp.floating):
        pass
    elif jnp.issubdtype(time_dtype, jnp.integer):
        time_dtype = lxi.default_floating_dtype()
    else:
        raise ValueError(f"Unrecognised time dtype {time_dtype}.")
    t0 = jnp.asarray(t0, dtype=time_dtype)
    t1 = jnp.asarray(t1, dtype=time_dtype)
    if dt0 is not None:
        dt0 = jnp.asarray(dt0, dtype=time_dtype)

    def _get_subsaveat_ts(saveat):
        out = [s.ts for s in jtu.tree_leaves(saveat.subs, is_leaf=_is_subsaveat)]
        return [x for x in out if x is not None]

    saveat = eqx.tree_at(
        _get_subsaveat_ts,
        saveat,
        replace_fn=lambda ts: ts.astype(time_dtype),  # noqa: F821
    )

    # Time will affect state, so need to promote the state dtype as well if necessary.
    # fixing issue with float64 and weak dtypes, see discussion at:
    # https://github.com/patrick-kidger/diffrax/pull/197#discussion_r1130173527
    def _promote(yi):
        with jax.numpy_dtype_promotion("standard"):
            _dtype = jnp.result_type(yi, time_dtype)  # noqa: F821
        return jnp.asarray(yi, dtype=_dtype)

    y0 = jtu.tree_map(_promote, y0)
    del timelikes

    # Backward compatibility
    if isinstance(solver, (EulerHeun, ItoMilstein, StratonovichMilstein)):
        try:
            _assert_term_compatible(
                t0,
                y0,
                args,
                terms,
                (ODETerm, AbstractTerm),
                solver.term_compatible_contr_kwargs,
            )
        except Exception as _:
            pass
        else:
            warnings.warn(
                "Passing `terms=(ODETerm(...), SomeOtherTerm(...))` to "
                f"{solver.__class__.__name__} is deprecated in favour of "
                "`terms=MultiTerm(ODETerm(...), SomeOtherTerm(...))`. This means that "
                "the same terms can now be passed used for both general "
                "and SDE-specific solvers!",
                stacklevel=2,
            )
            terms = MultiTerm(*terms)

    # Error checking for term compatibility

    _assert_term_compatible(
<<<<<<< HEAD
        y0, args, terms, solver.term_structure, solver.term_compatible_contr_kwargs
=======
        t0,
        y0,
        args,
        terms,
        solver.term_structure,
        solver.term_compatible_contr_kwargs,
>>>>>>> cc0d4bca
    )

    if is_sde(terms):
        if not isinstance(solver, (AbstractItoSolver, AbstractStratonovichSolver)):
            warnings.warn(
                f"`{type(solver).__name__}` is not marked as converging to either the "
                "Itô or the Stratonovich solution.",
                stacklevel=2,
            )
        if isinstance(stepsize_controller, AbstractAdaptiveStepSizeController):
            # Specific check to not work even if using HalfSolver(Euler())
            if isinstance(solver, Euler):
                raise ValueError(
                    "An SDE should not be solved with adaptive step sizes with Euler's "
                    "method, as it may not converge to the correct solution."
                )
    if is_unsafe_sde(terms):
        if isinstance(stepsize_controller, PIDController):
            raise ValueError(
                "`DirecBrownianPath` cannot be used with PIDController as it "
                "may reject steps."
            )

    # Normalises time: if t0 > t1 then flip things around.
    direction = jnp.where(t0 < t1, 1, -1)
    t0 = t0 * direction
    t1 = t1 * direction
    if dt0 is not None:
        dt0 = dt0 * direction
    saveat = eqx.tree_at(
        _get_subsaveat_ts, saveat, replace_fn=lambda ts: ts * direction
    )
    stepsize_controller = stepsize_controller.wrap(direction)

    def _wrap(term):
        assert isinstance(term, AbstractTerm)
        assert not isinstance(term, MultiTerm)
        return WrapTerm(term, direction)

    terms = jtu.tree_map(
        _wrap,
        terms,
        is_leaf=lambda x: isinstance(x, AbstractTerm) and not isinstance(x, MultiTerm),
    )

    if isinstance(solver, AbstractImplicitSolver):

        def _get_tols(x):
            outs = []
            for attr in ("rtol", "atol", "norm"):
                if getattr(solver.root_finder, attr) is use_stepsize_tol:  # pyright: ignore
                    outs.append(getattr(x, attr))
            return tuple(outs)

        if isinstance(stepsize_controller, AbstractAdaptiveStepSizeController):
            solver = eqx.tree_at(
                lambda s: _get_tols(s.root_finder),
                solver,
                _get_tols(stepsize_controller),
            )
        else:
            if len(_get_tols(solver.root_finder)) > 0:
                raise ValueError(
                    "A fixed step size controller is being used alongside an implicit "
                    "solver, but the tolerances for the implicit solver have not been "
                    "specified. (Being unspecified is the default in Diffrax.)\n"
                    "The correct fix is almost always to use an adaptive step size "
                    "controller. For example "
                    "`diffrax.diffeqsolve(..., "
                    "stepsize_controller=diffrax.PIDController(rtol=..., atol=...))`. "
                    "In this case the same tolerances are used for the implicit "
                    "solver as are used to control the adaptive stepping.\n"
                    "(Note for advanced users: the tolerances for the implicit "
                    "solver can also be explicitly set instead. For example "
                    "`diffrax.diffeqsolve(..., solver=diffrax.Kvaerno5(root_finder="
                    "diffrax.VeryChord(rtol=..., atol=..., "
                    "norm=optimistix.max_norm)))`. In this case the norm must also be "
                    "explicitly specified.)\n"
                    "Adaptive step size controllers are the preferred solution, as "
                    "sometimes the implicit solver may fail to converge, and in this "
                    "case an adaptive step size controller can reject the step and try "
                    "a smaller one, whilst with a fixed step size controller the "
                    "overall differential equation solve will simply fail."
                )

    # Error checking
    def _check_subsaveat_ts(ts):
        ts = eqxi.error_if(
            ts,
            ts[1:] < ts[:-1],
            "saveat.ts must be increasing or decreasing.",
        )
        ts = eqxi.error_if(
            ts,
            (ts > t1) | (ts < t0),
            "saveat.ts must lie between t0 and t1.",
        )
        return ts

    saveat = eqx.tree_at(_get_subsaveat_ts, saveat, replace_fn=_check_subsaveat_ts)

    def _subsaveat_direction_fn(x):
        if _is_subsaveat(x):
            if x.fn is not save_y:
                direction_fn = lambda t, y, args: x.fn(direction * t, y, args)
                return eqx.tree_at(lambda x: x.fn, x, direction_fn)
            else:
                return x
        else:
            return x

    saveat = jtu.tree_map(_subsaveat_direction_fn, saveat, is_leaf=_is_subsaveat)

    # Initialise states
    tprev = t0
    error_order = solver.error_order(terms)
    if controller_state is None:
        passed_controller_state = False
        (tnext, controller_state) = stepsize_controller.init(
            terms, t0, t1, y0, dt0, args, solver.func, error_order
        )
    else:
        passed_controller_state = True
        if dt0 is None:
            (tnext, _) = stepsize_controller.init(
                terms, t0, t1, y0, dt0, args, solver.func, error_order
            )
        else:
            tnext = t0 + dt0
    tnext = jnp.minimum(tnext, t1)

    if path_state is None:
        passed_path_state = False
        path_state = jax.tree.map(
            lambda term: term.init(t0, tnext, y0, args),
            terms,
            is_leaf=lambda x: isinstance(x, AbstractTerm),
        )
    else:
        passed_path_state = True

    if solver_state is None:
        passed_solver_state = False
        # pyright says it can't be PyTree | None, but None is a PyTree, so it can?
        solver_state = solver.init(terms, t0, tnext, y0, args, path_state)  # pyright: ignore[reportArgumentType]
    else:
        passed_solver_state = True

    # Allocate memory to store output.
    def _allocate_output(subsaveat: SubSaveAt) -> SaveState:
        out_size = 0
        if subsaveat.t0:
            out_size += 1
        if subsaveat.ts is not None:
            out_size += len(subsaveat.ts)
        if subsaveat.steps:
            # We have no way of knowing how many steps we'll actually end up taking, and
            # XLA doesn't support dynamic shapes. So we just have to allocate the
            # maximum amount of steps we can possibly take.
            if max_steps is None:
                raise ValueError(
                    "`max_steps=None` is incompatible with saving at `steps=True`"
                )
            out_size += max_steps
        if subsaveat.t1 and not subsaveat.steps:
            out_size += 1
        saveat_ts_index = 0
        save_index = 0
        ts = jnp.full(out_size, direction * jnp.inf, dtype=time_dtype)
        struct = eqx.filter_eval_shape(subsaveat.fn, t0, y0, args)
        ys = jtu.tree_map(
            lambda y: jnp.full((out_size,) + y.shape, jnp.inf, dtype=y.dtype), struct
        )
        return SaveState(
            ts=ts, ys=ys, save_index=save_index, saveat_ts_index=saveat_ts_index
        )

    save_state = jtu.tree_map(_allocate_output, saveat.subs, is_leaf=_is_subsaveat)
    num_steps = 0
    num_accepted_steps = 0
    num_rejected_steps = 0
    made_jump = False if made_jump is None else made_jump
    result = RESULTS.successful
    if saveat.dense or event is not None:
        _, _, dense_info_struct, _, _, _ = eqx.filter_eval_shape(
            solver.step,
            terms,
            tprev,
            tnext,
            y0,
            args,
            solver_state,
            made_jump,
            path_state,
        )
    if saveat.dense:
        if max_steps is None:
            raise ValueError(
                "`max_steps=None` is incompatible with `saveat.dense=True`"
            )
        dense_ts = jnp.full(max_steps + 1, jnp.inf, dtype=time_dtype)
        _make_full = lambda x: jnp.full(
            (max_steps,) + jnp.shape(x), jnp.inf, dtype=x.dtype
        )
        dense_infos = jtu.tree_map(_make_full, dense_info_struct)  # pyright: ignore[reportPossiblyUnboundVariable]
        dense_save_index = 0
    else:
        dense_ts = None
        dense_infos = None
        dense_save_index = None

    # Progress meter
    progress_meter_state = progress_meter.init()

    # Events
    if event is None:
        event_tprev = None
        event_tnext = None
        event_dense_info = None
        event_values = None
        event_mask = None
    else:
        event_tprev = tprev
        event_tnext = tnext
        # Fill the dense-info with dummy values on the first step, when we haven't yet
        # made any steps.
        # Note that we're threading a needle here! What if we terminate on the very
        # first step? Our dense-info (and thus a subsequent root find) will be
        # completely wrong!
        # Fortunately, this can't quite happen:
        # - A boolean event never uses dense-info (the interpolation is unused and we go
        #   to the end of the interval).
        # - A floating event can't terminate on the first step (it requires a sign
        #   change).
        event_dense_info = jtu.tree_map(
            lambda x: jnp.empty(x.shape, x.dtype),
            dense_info_struct,  # pyright: ignore[reportPossiblyUnboundVariable]
        )

        def _outer_cond_fn(cond_fn_i):
            event_value_i = cond_fn_i(
                tprev,
                y0,
                args,
                terms=terms,
                solver=solver,
                t0=t0,
                t1=t1,
                dt0=dt0,
                saveat=saveat,
                stepsize_controller=stepsize_controller,
                max_steps=max_steps,
            )
            if jtu.tree_structure(event_value_i) != jtu.tree_structure(0):
                raise ValueError(
                    "Event functions must return a scalar, got PyTree with shape "
                    f"{jtu.tree_structure(event_value_i)}."
                )
            if jnp.shape(event_value_i) != ():
                raise ValueError(
                    "Event functions must return a scalar, got shape "
                    f"{jnp.shape(event_value_i)}."
                )
            event_dtype = jnp.result_type(event_value_i)
            if jnp.issubdtype(event_dtype, jnp.floating):
                event_mask_i = False  # Has not yet had the opportunity to change sign.
            elif jnp.issubdtype(event_dtype, jnp.bool_):
                event_mask_i = event_value_i
            else:
                raise ValueError(
                    "Event functions must return either a boolean or a float, got "
                    f"{event_dtype}."
                )
            return event_value_i, event_mask_i

        event_values__mask = jtu.tree_map(
            _outer_cond_fn,
            event.cond_fn,
            is_leaf=callable,
        )
        event_structure = jtu.tree_structure(event.cond_fn, is_leaf=callable)
        event_values, event_mask = jtu.tree_transpose(
            event_structure,
            jtu.tree_structure((0, 0)),
            event_values__mask,
        )
        had_event = False
        event_mask_leaves = []
        for event_mask_i in jtu.tree_leaves(event_mask):
            event_mask_leaves.append(event_mask_i & jnp.invert(had_event))
            had_event = event_mask_i | had_event
        event_mask = jtu.tree_unflatten(event_structure, event_mask_leaves)
        result = RESULTS.where(
            had_event,
            RESULTS.event_occurred,
            result,
        )
        del had_event, event_structure, event_mask_leaves, event_values__mask

    # Initialise state
    init_state = State(
        y=y0,
        tprev=tprev,
        tnext=tnext,
        made_jump=made_jump,
        solver_state=solver_state,
        controller_state=controller_state,
        path_state=path_state,
        result=result,
        num_steps=num_steps,
        num_accepted_steps=num_accepted_steps,
        num_rejected_steps=num_rejected_steps,
        save_state=save_state,
        dense_ts=dense_ts,
        dense_infos=dense_infos,
        dense_save_index=dense_save_index,
        progress_meter_state=progress_meter_state,
        event_tprev=event_tprev,
        event_tnext=event_tnext,
        event_dense_info=event_dense_info,
        event_values=event_values,
        event_mask=event_mask,
    )

    #
    # Main loop
    #

    final_state, aux_stats = adjoint.loop(
        args=args,
        terms=terms,
        solver=solver,
        stepsize_controller=stepsize_controller,
        event=event,
        saveat=saveat,
        t0=t0,
        t1=t1,
        dt0=dt0,
        max_steps=max_steps,
        init_state=init_state,
        throw=throw,
        passed_solver_state=passed_solver_state,
        passed_controller_state=passed_controller_state,
        passed_path_state=passed_path_state,
        progress_meter=progress_meter,
    )

    #
    # Finish up
    #

    progress_meter.close(final_state.progress_meter_state)
    is_save_state = lambda x: isinstance(x, SaveState)
    ts = jtu.tree_map(
        lambda s: s.ts * direction, final_state.save_state, is_leaf=is_save_state
    )
    ys = jtu.tree_map(lambda s: s.ys, final_state.save_state, is_leaf=is_save_state)

    # It's important that we don't do any further postprocessing on `ys` here, as
    # it is the `final_state` value that is used when backpropagating via
    # `BacksolveAdjoint`.

    if saveat.controller_state:
        controller_state = final_state.controller_state
    else:
        controller_state = None
    if saveat.solver_state:
        solver_state = final_state.solver_state
    else:
        solver_state = None
    if saveat.path_state:
        path_state = final_state.path_state
    else:
        path_state = None
    if saveat.made_jump:
        made_jump = final_state.made_jump
    else:
        made_jump = None
    if saveat.dense:
        interpolation = DenseInterpolation(
            ts=final_state.dense_ts,
            ts_size=final_state.dense_save_index + 1,
            infos=final_state.dense_infos,
            interpolation_cls=solver.interpolation_cls,
            direction=direction,
            t0_if_trivial=t0,
            y0_if_trivial=y0,
        )
    else:
        interpolation = None

    t0 = t0 * direction
    t1 = t1 * direction

    # Store metadata
    stats = {
        "num_steps": final_state.num_steps,
        "num_accepted_steps": final_state.num_accepted_steps,
        "num_rejected_steps": final_state.num_rejected_steps,
        "max_steps": max_steps,
        **aux_stats,
    }
    result = final_state.result
    event_mask = final_state.event_mask
    sol = Solution(
        t0=t0,
        t1=t1,
        ts=ts,
        ys=ys,
        interpolation=interpolation,
        stats=stats,
        result=result,
        solver_state=solver_state,
        controller_state=controller_state,
        path_state=path_state,
        made_jump=made_jump,
        event_mask=event_mask,
    )

    if throw:
        sol = result.error_if(sol, jnp.invert(is_okay(result)))
    return sol<|MERGE_RESOLUTION|>--- conflicted
+++ resolved
@@ -187,11 +187,7 @@
                 contr = ft.partial(term.contr, **term_contr_kwargs)
                 # Work around https://github.com/google/jax/issues/21825
                 try:
-<<<<<<< HEAD
-                    control_type, path_type = eqx.filter_eval_shape(contr, 0.0, 0.0)
-=======
                     control_type = eqx.filter_eval_shape(contr, t, t)
->>>>>>> cc0d4bca
                 except Exception as e:
                     raise ValueError(f"Error while tracing {term}.contr: " + str(e))
                 control_type_compatible = eqx.filter_eval_shape(
@@ -1124,16 +1120,12 @@
     # Error checking for term compatibility
 
     _assert_term_compatible(
-<<<<<<< HEAD
-        y0, args, terms, solver.term_structure, solver.term_compatible_contr_kwargs
-=======
         t0,
         y0,
         args,
         terms,
         solver.term_structure,
         solver.term_compatible_contr_kwargs,
->>>>>>> cc0d4bca
     )
 
     if is_sde(terms):
