--- conflicted
+++ resolved
@@ -371,11 +371,7 @@
         args: Args,
         solver_state: _SolverState,
         made_jump: BoolScalarLike,
-<<<<<<< HEAD
-    ) -> tuple[Y, Optional[Y], DenseInfo, _SolverState, RESULTS]:
-=======
     ) -> tuple[Y, DenseInfo, _SolverState]:
->>>>>>> 529910e6
         """
         Make a single backward step with the reversible solver.
 
@@ -396,25 +392,11 @@
 
         **Returns:**
 
-<<<<<<< HEAD
-        A tuple of several objects:
+        A tuple of three objects:
 
         - The value of the solution at `t0`.
-        - A local error estimate made during the step. (Used by adaptive step size
-            controllers to change the step size.) May be `None` if no estimate was
-            made.
-=======
-        A tuple of three objects:
-
-        - The value of the solution at `t0`.
->>>>>>> 529910e6
         - Some dictionary of information that is passed to the solver's interpolation
             routine to calculate dense output. Note that this is assumed to be the same
             information returned on the forward step.
         - The value of the solver state at `t1`.
-<<<<<<< HEAD
-        - An integer (corresponding to `diffrax.RESULTS`) indicating whether the step
-            happened successfully, or if (unusually) it failed for some reason.
-=======
->>>>>>> 529910e6
         """