import abc
import operator
import warnings
from collections.abc import Callable
from typing import cast, Generic, Optional, TypeVar, Union
from typing_extensions import TypeAlias

import equinox as eqx
import jax
import jax.numpy as jnp
import jax.tree_util as jtu
import lineax as lx
import numpy as np
from equinox.internal import ω
from jaxtyping import Array, ArrayLike, PyTree, PyTreeDef, Shaped

from ._brownian import AbstractBrownianPath
from ._custom_types import (
    AbstractBrownianIncrement,
    Args,
    Control,
    IntScalarLike,
    RealScalarLike,
    VF,
    Y,
)
from ._misc import upcast_or_raise
from ._path import AbstractPath


_VF = TypeVar("_VF", bound=VF)
_Control = TypeVar("_Control", bound=Control)
_ControlState = TypeVar("_ControlState")
_PathState: TypeAlias = PyTree
# should probably make the typing of this better/more consistent


class AbstractTerm(eqx.Module, Generic[_VF, _Control, _ControlState]):
    r"""Abstract base class for all terms.

    Let $y$ solve some differential equation with vector field $f$ and control $x$.

    Let $y$ have PyTree structure $T$, let the output of the vector field have
    PyTree structure $S$, and let $x$ have PyTree structure $U$, Then
    $f : T \to S$ whilst the interaction $(f, x) \mapsto f \mathrm{d}x$ is a function
    $(S, U) \to T$.
    """

    @abc.abstractmethod
    def vf(self, t: RealScalarLike, y: Y, args: Args) -> _VF:
        """The vector field.

        Represents a function $f(t, y(t), args)$.

        **Arguments:**

        - `t`: the integration time.
        - `y`: the evolving state; a PyTree of structure $T$.
        - `args`: any static arguments as passed to [`diffrax.diffeqsolve`][].

        **Returns:**

        A PyTree of structure $S$.
        """
        pass

    @abc.abstractmethod
    def init(
        self,
        t0: RealScalarLike,
        t1: RealScalarLike,
        y0: Y,
        args: Args,
    ) -> _PathState:
        """Initialises any hidden state for the path.

        **Arguments** as [`diffrax.diffeqsolve`][].

        **Returns:**

        The initial path state.
        """

    @abc.abstractmethod
    def contr(
        self,
        t0: RealScalarLike,
        t1: RealScalarLike,
        control_state: _ControlState,
        **kwargs,
    ) -> tuple[_Control, _ControlState]:
        r"""The control.

        Represents the $\mathrm{d}t$ in an ODE, or the $\mathrm{d}w(t)$ in an SDE, etc.

        Most numerical ODE solvers work by making a step of length
        $\Delta t = t_1 - t_0$. Likewise most numerical SDE solvers work by sampling
        some Brownian motion $\Delta w \sim \mathcal{N}(0, t_1 - t_0)$.

        Correspondingly a control is *not* defined at a point. Instead it is defined
        over an interval $[t_0, t_1]$.

        **Arguments:**

        - `t0`: the start of the interval.
        - `t1`: the end of the interval.

        **Returns:**

        A PyTree of structure $U$. For a control $x$ then the result should
        represent $x(t_1) - x(t_0)$.
        """
        pass

    @abc.abstractmethod
    def prod(self, vf: _VF, control: _Control) -> Y:
        r"""Determines the interaction between vector field and control.

        With a solution $y$ to a differential equation with vector field $f$ and
        control $x$, this computes $f(t, y(t), args) \Delta x(t)$ given
        $f(t, y(t), args)$ and $\Delta x(t)$.

        !!! note

            This function must be bilinear.

        **Arguments:**

        - `vf`: The vector field evaluation; a PyTree of structure $S$.
        - `control`: The control evaluated over an interval; a PyTree of structure $U$.

        **Returns:**

        The interaction between the vector field and control; a PyTree of structure
        $T$.
        """
        pass

    def vf_prod(self, t: RealScalarLike, y: Y, args: Args, control: _Control) -> Y:
        r"""The composition of [`diffrax.AbstractTerm.vf`][] and
        [`diffrax.AbstractTerm.prod`][].

        With a solution $y$ to a differential equation with vector field $f$ and
        control $x$, this computes $f(t, y(t), args) \Delta x(t)$ given $t$, $y(t)$,
        $args$, and $\Delta x(t)$.

        Its default implementation is simply
        ```python
        self.prod(self.vf(t, y, args), control)
        ```

        This is offered as a special case that can be overridden when it is more
        efficient to do so.

        !!! example

            Consider when `vf` computes a matrix-matrix product, and `prod` computes a
            matrix-vector product. Then doing a naive composition corresponds to a
            (matrix-matrix)-vector product, which is less efficient than the
            corresponding matrix-(matrix-vector) product. Overriding this method offers
            a way to reclaim that efficiency.

        !!! example

            This is used extensively for efficiency when backpropagating via
            [`diffrax.BacksolveAdjoint`][].

        **Arguments:**

        - `t`: the integration time.
        - `y`: the evolving state; a PyTree of structure $T$.
        - `args`: any static arguments as passed to [`diffrax.diffeqsolve`][].
        - `control`: The control evaluated over an interval; a PyTree of structure $U$.

        **Returns:**

        A PyTree of structure $T$.

        !!! note

            This function must be linear in `control`.
        """
        return self.prod(self.vf(t, y, args), control)

    def is_vf_expensive(
        self,
        t0: RealScalarLike,
        t1: RealScalarLike,
        y: Y,
        args: Args,
    ) -> bool:
        """Specifies whether evaluating the vector field is "expensive", in the
        specific sense that it is cheaper to evaluate `vf_prod` twice than `vf` once.

        Some solvers use this to change their behaviour, so as to act more efficiently.
        """
        return False


class ODETerm(AbstractTerm[_VF, RealScalarLike, None]):
    r"""A term representing $f(t, y(t), args) \mathrm{d}t$. That is to say, the term
    appearing on the right hand side of an ODE, in which the control is time.

    `vector_field` should return some PyTree, with the same structure as the initial
    state `y0`, and with every leaf shape-broadcastable and dtype-upcastable to the
    equivalent leaf in `y0`.

    !!! example

        ```python
        vector_field = lambda t, y, args: -y
        ode_term = ODETerm(vector_field)
        diffeqsolve(ode_term, ...)
        ```
    """

    vector_field: Callable[[RealScalarLike, Y, Args], _VF]

    def init(
        self,
        t0: RealScalarLike,
        t1: RealScalarLike,
        y0: Y,
        args: Args,
    ) -> None:
        return None

    def vf(self, t: RealScalarLike, y: Y, args: Args) -> _VF:
        out = self.vector_field(t, y, args)
        if jtu.tree_structure(out) != jtu.tree_structure(y):
            raise ValueError(
                "The vector field inside `ODETerm` must return a pytree with the "
                "same structure as `y0`."
            )

        def _broadcast_and_upcast(oi, yi):
            oi = jnp.broadcast_to(oi, jnp.shape(yi))
            oi = upcast_or_raise(
                oi,
                yi,
                "the vector field passed to `ODETerm`",
                "the corresponding leaf of `y`",
            )
            return oi

        return jtu.tree_map(_broadcast_and_upcast, out, y)

    def contr(
        self,
        t0: RealScalarLike,
        t1: RealScalarLike,
        control_state: None = None,
        **kwargs,
    ) -> tuple[RealScalarLike, None]:
        return t1 - t0, None

    def prod(self, vf: _VF, control: RealScalarLike) -> Y:
        def _mul(v):
            c = upcast_or_raise(
                control,
                v,
                "the output of `ODETerm.contr(...)`",
                "the output of `ODETerm.vf(...)`",
            )
            return c * v

        return jtu.tree_map(_mul, vf)


ODETerm.__init__.__doc__ = """**Arguments:**

- `vector_field`: A callable representing the vector field. This callable takes three
    arguments `(t, y, args)`. `t` is a scalar representing the integration time. `y` is
    the evolving state of the system. `args` are any static arguments as passed to
    [`diffrax.diffeqsolve`][].
"""


# question over stateful custom functions comes up here too
class _CallableToPath(AbstractPath[_Control, None]):
    fn: Callable

    @property
    def t0(self):
        return -jnp.inf

    @property
    def t1(self):
        return jnp.inf

    def init(
        self,
        t0: RealScalarLike,
        t1: RealScalarLike,
        y0: Y,
        args: Args,
    ) -> None:
        return None

    def __call__(
        self,
        t0: RealScalarLike,
        path_state: None,
        t1: Optional[RealScalarLike] = None,
        left: bool = True,
    ) -> tuple[_Control, None]:
        return self.evaluate(t0, t1, left), path_state

    def evaluate(
        self, t0: RealScalarLike, t1: Optional[RealScalarLike] = None, left: bool = True
    ) -> _Control:
        return self.fn(t0, t1)


# probably be consistent with path/control naming
_MaybePathState: TypeAlias = Union[PyTree, None]


def _callable_to_path(
    x: Union[
        AbstractPath[_Control, _ControlState],
        Callable[[RealScalarLike, RealScalarLike], _Control],
    ],
<<<<<<< HEAD
) -> AbstractPath[_Control, _MaybePathState]:
=======
) -> AbstractPath:
>>>>>>> 42722703
    if isinstance(x, AbstractPath):
        return x
    else:
        return _CallableToPath(x)


# vf: Shaped[Array, "*state *control"]
# control: Shaped[Array, "*control"]
# return: Shaped[Array, "*state"]
def _prod(vf, control):
    return jnp.tensordot(jnp.conj(vf), control, axes=jnp.ndim(control))


<<<<<<< HEAD
# This class exists for backward compatibility with `WeaklyDiagonalControlTerm`. If we
# were writing things again today it would be folded into just `ControlTerm`.
class _AbstractControlTerm(AbstractTerm[_VF, _Control, _ControlState]):
    vector_field: Callable[[RealScalarLike, Y, Args], _VF]
    control: Union[
        AbstractPath[_Control, _ControlState],
        # can we allow stateful functions? This would have no way to "init" and thus
        # the user would have to provide a custom init path state which sounds
        # not ideal, probably just be easier to have them make an abstract path?
        # Callable[[RealScalarLike, PyTree, RealScalarLike], tuple[_Control, PyTree]],
        Callable[[RealScalarLike, RealScalarLike], _Control],
    ] = eqx.field(converter=_callable_to_path)  # pyright: ignore

    def init(
        self,
        t0: RealScalarLike,
        t1: RealScalarLike,
        y0: Y,
        args: Args,
    ) -> _PathState:
        if isinstance(self.control, AbstractPath):
            return self.control.init(t0, t1, y0, args)
        return None

    def vf(self, t: RealScalarLike, y: Y, args: Args) -> VF:
        return self.vector_field(t, y, args)

    def contr(
        self,
        t0: RealScalarLike,
        t1: RealScalarLike,
        control_state: _ControlState,
        **kwargs,
    ) -> tuple[_Control, _ControlState]:
        if isinstance(self.control, AbstractPath):
            return self.control(t0, control_state, t1, **kwargs)
        return self.control(t0, t1, **kwargs), control_state

    # TODO: support stateful conversion here
    # more broadly, add derivative function to path for __call__?
    def to_ode(self) -> ODETerm:
        r"""If the control is differentiable then $f(t, y(t), args) \mathrm{d}x(t)$
        may be thought of as an ODE as

        $f(t, y(t), args) \frac{\mathrm{d}x}{\mathrm{d}t}\mathrm{d}t$.

        This method converts this `ControlTerm` into the corresponding
        [`diffrax.ODETerm`][] in this way.
        """
        vector_field = _ControlToODE(self)
        return ODETerm(vector_field=vector_field)


_AbstractControlTerm.__init__.__doc__ = """**Arguments:**

- `vector_field`: A callable representing the vector field. This callable takes three
    arguments `(t, y, args)`. `t` is a scalar representing the integration time. `y` is
    the evolving state of the system. `args` are any static arguments as passed to
    [`diffrax.diffeqsolve`][]. This `vector_field` can either be

    1. a function that returns a PyTree of JAX arrays, or
    2. it can return a
        [Lineax linear operator](https://docs.kidger.site/lineax/api/operators),
        as described above.

- `control`: The control. Should either be

    1. a [`diffrax.AbstractPath`][], in which case its `.__call__(t0, path_state, t1)`
        method will be used to give the increment of the control over a time interval
        `[t0, t1]`, or
    2. a callable `(t0, t1) -> increment`, which returns the increment directly.
"""


class ControlTerm(_AbstractControlTerm[_VF, _Control, _ControlState]):
=======
class ControlTerm(AbstractTerm[_VF, _Control]):
>>>>>>> 42722703
    r"""A term representing the general case of $f(t, y(t), args) \mathrm{d}x(t)$, in
    which the vector field ($f$) - control ($\mathrm{d}x$) interaction is a
    matrix-vector product.

    This is typically used for either stochastic differential equations or for
    controlled differential equations.

    `ControlTerm` can be used in two different ways.

    1. Simple way: directly return JAX arrays.

        `vector_field` and `control` should both return PyTrees, both with the same
        structure as the initial state `y0`. All leaves should be JAX arrays.

        If each leaf of `y0` has shape `(y1, ..., yN)`, and the corresponding leaf of
        `control` has shape `(c1, ..., cM)`, then the corresponding leaf of
        `vector_field` should have shape `(y1, ..., yN, c1, ..., cM)`. Leaf-by-leaf, the
        corresponding dimensions of `vector_field` and control are contracted against
        each other.

        This includes normal matrix-vector products as a special case: when `y0` is an
        array with shape `(m,)`, the control is an array with shape `(n,)`, and the
        vector field is an array with shape `(m, n)`.

    2. Advanced way: have the vector field return a [Lineax linear operator](https://docs.kidger.site/lineax/api/operators).

        This is suitable for use cases in which you know that the vector field has
        special structure -- e.g. it is diagonal -- and you would like to use that
        structure for a more efficient implementation.

        In this case, then `vector_field` should return a
        [Lineax linear operator](https://docs.kidger.site/lineax/api/operators), the
        control can return anything compatible with the
        [`.mv`](https://docs.kidger.site/lineax/api/operators/#lineax.AbstractLinearOperator.mv)
        method of that operator, and the interaction is defined as
        `vector_field(t0, y, arg).mv(control(t0, t1))`.

        In this case no special PyTree handling is done -- perform this inside the
        operator's `.mv` if required. (As you can see, this approach is basically about
        deferring the whole linear operation to Lineax.)

    !!! Example

        In this example we consider an SDE with `m`-dimensional state
        $y \in \mathbb{R}^m$, an `n`-dimensional Brownian motion
        $W(t) \in \mathbb{R}^n$, and a constant diffusion of shape `(m, n)`.

        $\mathrm{d}y(t) = \begin{bmatrix} 1 & ... & 1 \\ & ... & \\ 1 & ... & 1 \end{bmatrix} \mathrm{d}W(t)$

        ```python
        from diffrax import ControlTerm, diffeqsolve, UnsafeBrownianPath

        y0 = jnp.ones((m,))
        control = UnsafeBrownianPath(shape=(n,), key=...)

        def vector_field(t, y, args):
            return jnp.ones((m, n))

        diffusion_term = ControlTerm(vector_field, control)
        diffeqsolve(terms=diffusion_term, y0=y0, ...)
        ```

    !!! Example

        In this example we consider an SDE with a one-dimensional state
        $y(t) \in \mathbb{R}$ and a two-dimensional Brownian motion
        $W(t) \in \mathbb{R}^2$, given by:

        $\mathrm{d}y(t) = \begin{bmatrix} y(t) \\ y(t) + 1 \end{bmatrix} \mathrm{d}W(t)$

        We use the simple matrix-vector product way of combining things.

        ```python
        from diffrax import ControlTerm, diffeqsolve, UnsafeBrownianPath

        control = UnsafeBrownianPath(shape=(2,), key=...)

        def vector_field(t, y, args):
            return jnp.stack([y, y + 1], axis=-1)

        diffusion_term = ControlTerm(vector_field, control)
        diffeqsolve(diffusion_term, ...)
        ```

    !!! Example

        In this example we consider an SDE with two-dimensional state
        $(y_1(t), y_2(t)) \in \mathbb{R}^2$ and a two-dimensional Brownian motion
        $W(t) \in \mathbb{R}^2$ -- and for which the diffusion matrix is
        diagonal.

        $\mathrm{d}\begin{bmatrix} y_1 \\ y_2 \end{bmatrix}(t) = \begin{bmatrix} y_2(t) & 0 \\ 0 & y_1(t) \end{bmatrix} \mathrm{d}W(t)$

        As such we use the more-advanced approach of using
        [Lineax](https://github.com/patrick-kidger/lineax/)'s linear operators to
        represent the diffusion matrix.

        ```python
        from diffrax import ControlTerm, diffeqsolve, UnsafeBrownianPath

        control = UnsafeBrownianPath(shape=(2,), key=...)

        def vector_field(t, y, args):
            # y is a JAX array of shape (2,)
            y1, y2 = y
            diagonal = jnp.array([y2, y1])
            return lineax.DiagonalLinearOperator(diagonal)

        diffusion_term = ControlTerm(vector_field, control)
        diffeqsolve(diffusion_term, ...)
        ```

    !!! Example

        In this example we consider a controlled differnetial equation, for which the
        control is given by an interpolation of some data. (See also the
        [neural controlled differential equation](../examples/neural_cde/) example.)

        ```python
        from diffrax import ControlTerm, diffeqsolve, LinearInterpolation, UnsafeBrownianPath

        ts = jnp.array([1., 2., 2.5, 3.])
        data = jnp.array([[0.1, 2.0],
                          [0.3, 1.5],
                          [1.0, 1.6],
                          [0.2, 1.1]])
        control = LinearInterpolation(ts, data)
        vector_field = lambda t, y, args: jnp.stack([y, y], axis=-1)
        cde_term = ControlTerm(vector_field, control)
        diffeqsolve(cde_term, ...)
        ```
    """  # noqa: E501

    vector_field: Callable[[RealScalarLike, Y, Args], _VF]
    control: AbstractPath[_Control]

    def __init__(
        self,
        vector_field: Callable[[RealScalarLike, Y, Args], _VF],
        control: Union[
            AbstractPath[_Control], Callable[[RealScalarLike, RealScalarLike], _Control]
        ],
    ):
        self.vector_field = vector_field
        self.control = _callable_to_path(control)

    def vf(self, t: RealScalarLike, y: Y, args: Args) -> VF:
        return self.vector_field(t, y, args)

    def contr(self, t0: RealScalarLike, t1: RealScalarLike, **kwargs) -> _Control:
        return self.control.evaluate(t0, t1, **kwargs)

    def prod(self, vf: _VF, control: _Control) -> Y:
        if isinstance(vf, lx.AbstractLinearOperator):
            return vf.mv(control)
        else:
            return jtu.tree_map(_prod, vf, control)

    def vf_prod(self, t: RealScalarLike, y: Y, args: Args, control: _Control) -> Y:
        vf = self.vf(t, y, args)
        out = self.prod(vf, control)

        def _raise():
            # SDEs are a common special case; try to make the error message a little
            # easier to understand in this case!
            if isinstance(self.control, AbstractBrownianPath):
                diffusion_word = "diffusion"
                control_word = "Brownian motion"
                diffusion_phrase = "diffusion matrix"
            else:
                diffusion_word = "vector field"
                control_word = "control"
                diffusion_phrase = "vector field in a control term"
            if isinstance(vf, lx.AbstractLinearOperator):
                dot_phrase = (
                    f"combined with `{type(vf).__module__}.{type(vf).__qualname__}.mv`"
                )
            else:
                dot_phrase = "dotted together"
            vf_str = eqx.tree_pformat(vf)
            control_str = eqx.tree_pformat(control)
            out_str = eqx.tree_pformat(out)
            y_str = eqx.tree_pformat(y)
            if "\n" in vf_str:
                vf_str = f"\n```\n{vf_str}\n```\n"
            else:
                vf_str = f" `{vf_str}` "
            if "\n" in control_str:
                control_str = f"\n```\n{control_str}\n```\n"
            else:
                control_str = f" `{control_str}`, "
            if "\n" in out_str:
                out_str = f"\n```\n{out_str}\n```\n"
            else:
                out_str = f" `{out_str}`, "
            if "\n" in y_str:
                y_str = f"\n```\n{y_str}\n```\n"
            else:
                y_str = f" `{y_str}`.\n"
            raise ValueError(
                "The `ControlTerm` returned arrays whose output structure did not "
                "match the structure of the evolving state `y`. Specifically, the "
                f"{diffusion_word} had structure{vf_str}and the {control_word} "
                f"had structure{control_str}which when {dot_phrase} produced an "
                f"output of structure{out_str}which is different to the evolving "
                f"state `y` which had structure{y_str}"
                "\n"
                "This became an error in Diffrax 0.7.0. In previous versions of "
                "Diffrax then the output was broadcast to the shape of `y`. This "
                "has been removed as it was a common source of bugs.\n"
                "\n"
                "To walk you through what is going on, here is a sample program "
                "that now raises an error:\n"
                "```\n"
                "import diffrax as dfx\n"
                "import jax.numpy as jnp\n"
                "import jax.random as jr\n"
                "\n"
                "def drift(t, y, args):\n"
                "    return -y\n"
                "\n"
                "def diffusion(t, y, args):\n"
                "    return jnp.array([1., 0.5])\n"
                "\n"
                "key = jr.key(0)\n"
                "bm = dfx.VirtualBrownianTree(t0=0, t1=1, tol=1e-3, shape=(2,), key=key)\n"  # noqa: E501
                "terms = dfx.MultiTerm(dfx.ODETerm(drift), dfx.ControlTerm(diffusion, bm))\n"  # noqa: E501
                "solver = dfx.Euler()\n"
                "y0 = jnp.array([1., 1.])\n"
                "dfx.diffeqsolve(terms, solver, t0=0, t1=1, dt0=0.1, y0=y0)\n"
                "```\n"
                "In this case, the diffusion returns an array of shape `(2,)` and "
                "the Brownian motion is of shape `(2,)`. By the rules of "
                "`ControlTerm`, they are then dotted together so that the "
                "diffusion term returns a scalar. Under previous versions of "
                "Diffrax, this would then be broadcast out to both elements of the "
                "evolving state `y`, corresponding to the SDE:\n"
                "```\n"
                "dy₁(t) = -y₁(t) dt + dW₁ + 0.5 dW₂\n"
                "dy₂(t) = -y₂(t) dt + dW₁ + 0.5 dW₂\n"
                "```\n"
                "or the equivalent in vector notation, with `y(t), W(t) ⋹ R²`\n"
                "```\n"
                "dy(t) = -y(t) dt + [[1, 0.5], [1, 0.5]] dW\n"
                "```\n"
                "Which may have been unexpected! Quite possibly what was actually "
                "intended was an SDE with diagonal noise:\n"
                "```\n"
                "dy(t) = -y(t) dt + [[1, 0], [0, 0.5]] dW\n"
                "```\n"
                "\n"
                "As of Diffrax 0.7.0, the recommended way to express the "
                f"{diffusion_phrase} is to use a Lineax linear operator. "
                "(https://docs.kidger.site/lineax/api/operators/) For example, to "
                "represent diagonal noise in the example above:\n"
                "```python\n"
                "import lineax as lx\n"
                "\n"
                "def diffusion(t, y, args):\n"
                "    diagonal = jnp.array([1., 0.5])\n"
                "    return lx.DiagonalLinearOperator(diagonal)\n"
                "```\n"
            )

        if jtu.tree_structure(y) != jtu.tree_structure(out):
            _raise()

        def _check_shape(yi, out_i):
            if jnp.shape(yi) != jnp.shape(out_i):
                _raise()

        jtu.tree_map(_check_shape, y, out)
        return out

    def to_ode(self) -> ODETerm:
        r"""If the control is differentiable then $f(t, y(t), args) \mathrm{d}x(t)$
        may be thought of as an ODE as

        $f(t, y(t), args) \frac{\mathrm{d}x}{\mathrm{d}t}\mathrm{d}t$.

        This method converts this `ControlTerm` into the corresponding
        [`diffrax.ODETerm`][] in this way.
        """
        vector_field = _ControlToODE(self)
        return ODETerm(vector_field=vector_field)


ControlTerm.__init__.__doc__ = """**Arguments:**

- `vector_field`: A callable representing the vector field. This callable takes three
    arguments `(t, y, args)`. `t` is a scalar representing the integration time. `y` is
    the evolving state of the system. `args` are any static arguments as passed to
    [`diffrax.diffeqsolve`][]. This `vector_field` can either be

    1. a function that returns a PyTree of JAX arrays, or
    2. it can return a
        [Lineax linear operator](https://docs.kidger.site/lineax/api/operators),
        as described above.

- `control`: The control. Should either be

    1. a [`diffrax.AbstractPath`][], in which case its `.evaluate(t0, t1)` method
        will be used to give the increment of the control over a time interval
        `[t0, t1]`, or
    2. a callable `(t0, t1) -> increment`, which returns the increment directly.
"""

<<<<<<< HEAD
class WeaklyDiagonalControlTerm(_AbstractControlTerm[_VF, _Control, _ControlState]):
=======

def WeaklyDiagonalControlTerm(vector_field, control):
>>>>>>> 42722703
    r"""
    DEPRECATED. Prefer:

    ```python
    def vector_field(t, y, args):
        return lineax.DiagonalLinearOperator(...)

    diffrax.ControlTerm(vector_field, ...)
    ```

    The current implementation is a backward-compatible shim that returns something like
    the code snippet the above.

    ---

    A term representing the case of $f(t, y(t), args) \mathrm{d}x(t)$, in
    which the vector field - control interaction is a matrix-vector product, and the
    matrix is square and diagonal. In this case we may represent the matrix as a vector
    of just its diagonal elements. The matrix-vector product may be calculated by
    pointwise multiplying this vector with the control; this is more computationally
    efficient than writing out the full matrix and then doing a full matrix-vector
    product.

    Correspondingly, `vector_field` and `control` should both return PyTrees, and both
    should have the same structure and leaf shape as the initial state `y0`. These are
    multiplied together pointwise.

    !!! info

        Why "weakly" diagonal? Consider the matrix representation of the vector field,
        as a square diagonal matrix. In general, the (i,i)-th element may depending
        upon any of the values of `y`. It is only if the (i,i)-th element only depends
        upon the i-th element of `y` that the vector field is said to be "diagonal",
        without the "weak". (This stronger property is useful in some SDE solvers.)
    """

    warnings.warn(
        "`WeaklyDiagonalControlTerm` is now deprecated, in favour combining "
        "`ControlTerm` with a `lineax.AbstractLinearOperator`. This offers a way "
        "to define a vector field with any kind of structure -- diagonal or "
        "otherwise.\n"
        "For a diagonal linear operator, then this can be easily converted as "
        "follows. What was previously:\n"
        "```\n"
        "def vector_field(t, y, args):\n"
        "    ...\n"
        "    return some_vector\n"
        "\n"
        "diffrax.WeaklyDiagonalControlTerm(vector_field)\n"
        "```\n"
        "is now:\n"
        "```\n"
        "import lineax\n"
        "\n"
        "def vector_field(t, y, args):\n"
        "    ...\n"
        "    return lineax.DiagonalLinearOperator(some_vector)\n"
        "\n"
        "diffrax.ControlTerm(vector_field)\n"
        "```\n"
        "Lineax is available at `https://github.com/patrick-kidger/lineax`.\n",
        stacklevel=2,
    )

    def new_vector_field(t, y, args):
        vf = vector_field(t, y, args)
        return lx.DiagonalLinearOperator(vf)

    return ControlTerm(new_vector_field, control)


class _ControlToODE(eqx.Module):
    control_term: ControlTerm

    def __call__(self, t: RealScalarLike, y: Y, args: Args) -> Y:
        control = self.control_term.control.derivative(t)
        return self.control_term.vf_prod(t, y, args, control)


def _sum(*x):
    return sum(x[1:], x[0])


_Terms = TypeVar("_Terms", bound=tuple[AbstractTerm, ...])


class MultiTerm(AbstractTerm, Generic[_Terms]):
    r"""Accumulates multiple terms into a single term.

    Consider the SDE

    $\mathrm{d}y(t) = f(t, y(t))\mathrm{d}t + g(t, y(t))\mathrm{d}w(t)$

    This has two terms on the right hand side. It may be represented with a single
    term as

    $\mathrm{d}y(t) = [f(t, y(t)), g(t, y(t))] \cdot [\mathrm{d}t, \mathrm{d}w(t)]$

    whose vector field -- control interaction is a dot product.

    `MultiTerm` performs this transform. For simplicitly most differential equation
    solvers (at least those built-in to Diffrax) accept just a single term, so this
    transform is a necessary part of e.g. solving an SDE with both drift and diffusion.
    """

    terms: _Terms

    def __init__(self, *terms: AbstractTerm):
        """**Arguments:**

        - `*terms`: Any number of [`diffrax.AbstractTerm`][]s to combine.
        """
        self.terms = terms  # pyright: ignore

    def vf(self, t: RealScalarLike, y: Y, args: Args) -> tuple[PyTree[ArrayLike], ...]:
        return tuple(term.vf(t, y, args) for term in self.terms)

    def init(
        self, t0: RealScalarLike, t1: RealScalarLike, y0: Y, args: Args
    ) -> tuple[PyTree, ...]:
        return tuple(term.init(t0, t1, y0, args) for term in self.terms)

    def contr(
        self,
        t0: RealScalarLike,
        t1: RealScalarLike,
        control_state: PyTree,
        **kwargs,
    ) -> tuple[tuple[PyTree[ArrayLike], ...], tuple[PyTree, ...]]:
        contrs = [
            term.contr(t0, t1, state, **kwargs)
            for term, state in zip(self.terms, control_state)
        ]
        return (tuple(i[0] for i in contrs), tuple(i[1] for i in contrs))

    def prod(
        self, vf: tuple[PyTree[ArrayLike], ...], control: tuple[PyTree[ArrayLike], ...]
    ) -> Y:
        out = [
            term.prod(vf_, control_)
            for term, vf_, control_ in zip(self.terms, vf, control)
        ]
        return jtu.tree_map(_sum, *out)

    def vf_prod(
        self,
        t: RealScalarLike,
        y: Y,
        args: Args,
        control: tuple[PyTree[ArrayLike], ...],
    ) -> Y:
        out = [
            term.vf_prod(t, y, args, control_)
            for term, control_ in zip(self.terms, control)
        ]
        return jtu.tree_map(_sum, *out)

    def is_vf_expensive(
        self,
        t0: RealScalarLike,
        t1: RealScalarLike,
        y: Y,
        args: Args,
    ) -> bool:
        return any(term.is_vf_expensive(t0, t1, y, args) for term in self.terms)


class WrapTerm(AbstractTerm[_VF, _Control, _ControlState]):
    term: AbstractTerm[_VF, _Control, _ControlState]
    direction: IntScalarLike

    def vf(self, t: RealScalarLike, y: Y, args: Args) -> _VF:
        t = t * self.direction
        return self.term.vf(t, y, args)

    def init(
        self,
        t0: RealScalarLike,
        t1: RealScalarLike,
        y0: Y,
        args: Args,
    ) -> _PathState:
        return self.term.init(t0, t1, y0, args)

    def contr(
        self,
        t0: RealScalarLike,
        t1: RealScalarLike,
        control_state: _ControlState,
        **kwargs,
    ) -> tuple[_Control, _ControlState]:
        _t0 = jnp.where(self.direction == 1, t0, -t1)
        _t1 = jnp.where(self.direction == 1, t1, -t0)
        contrs = self.term.contr(_t0, _t1, control_state, **kwargs)
        return (self.direction * contrs[0] ** ω).ω, contrs[1]

    def prod(self, vf: _VF, control: _Control) -> Y:
        with jax.numpy_dtype_promotion("standard"):
            return self.term.prod(vf, control)

    def vf_prod(self, t: RealScalarLike, y: Y, args: Args, control: _Control) -> Y:
        t = t * self.direction
        return self.term.vf_prod(t, y, args, control)

    def is_vf_expensive(
        self,
        t0: RealScalarLike,
        t1: RealScalarLike,
        y: Y,
        args: Args,
    ) -> bool:
        _t0 = jnp.where(self.direction == 1, t0, -t1)
        _t1 = jnp.where(self.direction == 1, t1, -t0)
        return self.term.is_vf_expensive(_t0, _t1, y, args)


_AdjoingControlState: TypeAlias = Union[None, PyTree]


class AdjointTerm(AbstractTerm[_VF, _Control, _AdjoingControlState]):
    term: AbstractTerm[_VF, _Control, _AdjoingControlState]

    def is_vf_expensive(
        self,
        t0: RealScalarLike,
        t1: RealScalarLike,
        y: tuple[
            PyTree[ArrayLike], PyTree[ArrayLike], PyTree[ArrayLike], PyTree[ArrayLike]
        ],
        args: Args,
    ) -> bool:
        control_struct = eqx.filter_eval_shape(
            self.contr, t0, t1, self.term.init(t0, t1, y, args)
        )
        if sum(c.size for c in jtu.tree_leaves(control_struct)) in (0, 1):
            return False
        else:
            return True

    def init(
        self,
        t0: RealScalarLike,
        t1: RealScalarLike,
        y0: Y,
        args: Args,
    ) -> _PathState:
        return self.term.init(t0, t1, y0, args)

    def vf(
        self,
        t: RealScalarLike,
        y: tuple[
            PyTree[ArrayLike], PyTree[ArrayLike], PyTree[ArrayLike], PyTree[ArrayLike]
        ],
        args: Args,
    ) -> PyTree[ArrayLike]:
        # We compute the vector field via `self.vf_prod`. We could also do it manually,
        # but this is relatively painless.
        #
        # This can be done because `self.vf_prod` is linear in `control`. As such we
        # can obtain just the vector field component by representing this linear
        # operation as a matrix. Which in turn is simply computing the Jacobian.
        #
        # Notes:
        # - Whilst `self.vf_prod` also involves autodifferentiation, we don't
        #   actually compute a second derivative anywhere. (The derivatives are of
        #   different quantities.)
        # - Because the operation is linear, then in some sense this Jacobian isn't
        #   really doing any autodifferentiation at all.
        # - If we wanted we could manually perform the operations that this Jacobian is
        #   doing; in particular this requires `jax.linear_transpose`-ing
        #   `self.term.prod` to get something `control`-shaped.

        # The value of `control` is never actually used -- just its shape, dtype, and
        # PyTree structure. (This is because `self.vf_prod` is linear in `control`.)
        contr_state_struct = self.init(t, t, y, args)
        control, _ = self.contr(t, t, contr_state_struct)

        y_size = sum(np.size(yi) for yi in jtu.tree_leaves(y))
        control_size = sum(np.size(ci) for ci in jtu.tree_leaves(control))
        if y_size > control_size:
            make_jac = jax.jacfwd
        else:
            make_jac = jax.jacrev

        # Find the tree structure of vf_prod by smuggling it out as an additional
        # result from the Jacobian calculation.
        sentinel = vf_prod_tree = object()
        control_tree = jtu.tree_structure(control)

        def _fn(_control):
            _out = self.vf_prod(t, y, args, _control)
            nonlocal vf_prod_tree
            structure = jtu.tree_structure(_out)
            if vf_prod_tree is sentinel:
                vf_prod_tree = structure
            else:
                assert vf_prod_tree == structure
            return _out

        jac = make_jac(_fn)(control)
        assert vf_prod_tree is not sentinel
        vf_prod_tree = cast(PyTreeDef, vf_prod_tree)
        if jtu.tree_structure(None) in (vf_prod_tree, control_tree):
            # An unusual/not-useful edge case to handle.
            raise NotImplementedError(
                "`AdjointTerm.vf` not implemented for `None` controls or states."
            )
        return jtu.tree_transpose(vf_prod_tree, control_tree, jac)

    def contr(
        self,
        t0: RealScalarLike,
        t1: RealScalarLike,
        control_state: _AdjoingControlState,
        **kwargs,
    ) -> tuple[_Control, _AdjoingControlState]:
        return self.term.contr(t0, t1, control_state, **kwargs)

    def prod(
        self, vf: PyTree[ArrayLike], control: _Control
    ) -> tuple[
        PyTree[ArrayLike], PyTree[ArrayLike], PyTree[ArrayLike], PyTree[ArrayLike]
    ]:
        # As per what is returned from `self.vf`, then `vf` has a PyTree structure of
        # (control_tree, vf_prod_tree)

        # Calculate vf_prod_tree by smuggling it out.
        sentinel = vf_prod_tree = object()
        control_tree = jtu.tree_structure(control)

        def _get_vf_tree(_, tree):
            nonlocal vf_prod_tree
            structure = jtu.tree_structure(tree)
            if vf_prod_tree is sentinel:
                vf_prod_tree = structure
            else:
                assert vf_prod_tree == structure

        jtu.tree_map(_get_vf_tree, control, vf)
        assert vf_prod_tree is not sentinel
        vf_prod_tree = cast(PyTreeDef, vf_prod_tree)

        vf = jtu.tree_transpose(control_tree, vf_prod_tree, vf)

        example_vf_prod = jtu.tree_unflatten(
            vf_prod_tree, [0 for _ in range(vf_prod_tree.num_leaves)]
        )

        def _contract(_, vf_piece):
            assert jtu.tree_structure(vf_piece) == control_tree
            _contracted = jtu.tree_map(_prod, vf_piece, control)
            return sum(jtu.tree_leaves(_contracted), 0)

        return jtu.tree_map(_contract, example_vf_prod, vf)

    def vf_prod(
        self,
        t: RealScalarLike,
        y: tuple[
            PyTree[ArrayLike], PyTree[ArrayLike], PyTree[ArrayLike], PyTree[ArrayLike]
        ],
        args: Args,
        control: _Control,
    ) -> tuple[
        PyTree[ArrayLike], PyTree[ArrayLike], PyTree[ArrayLike], PyTree[ArrayLike]
    ]:
        # Note the inclusion of "implicit" parameters (as `term` might be a callable
        # PyTree a la Equinox) and "explicit" parameters (`args`)
        y, a_y, _, _ = y
        diff_args, nondiff_args = eqx.partition(args, eqx.is_inexact_array)
        diff_term, nondiff_term = eqx.partition(self.term, eqx.is_inexact_array)

        def _to_vjp(_y, _diff_args, _diff_term):
            _args = eqx.combine(_diff_args, nondiff_args)
            _term = eqx.combine(_diff_term, nondiff_term)
            return _term.vf_prod(t, _y, _args, control)

        dy, vjp = jax.vjp(_to_vjp, y, diff_args, diff_term)
        da_y, da_diff_args, da_diff_term = vjp((-(a_y**ω)).ω)
        return dy, da_y, da_diff_args, da_diff_term


# The Underdamped Langevin SDE trajectory consists of two components: the position
# `x` and the velocity `v`. Both of these have the same shape.
# So, by UnderdampedLangevinX we denote the shape of the x component, and by
# UnderdampedLangevinTuple we denote the shape of the tuple (x, v).
UnderdampedLangevinLeaf: TypeAlias = Shaped[Array, " *underdamped_langevin"]
UnderdampedLangevinX: TypeAlias = PyTree[
    Shaped[Array, "?*underdamped_langevin"], "UnderdampedLangevinX"
]
UnderdampedLangevinTuple: TypeAlias = tuple[UnderdampedLangevinX, UnderdampedLangevinX]


def _broadcast_pytree(source, target_tree):
    # Broadcasts the source PyTree to the shape and PyTree structure of
    # target_tree_shape. Requires that source is a prefix tree of target_tree
    # This is used to broadcast gamma and u to the shape of x0 and v0
    def inner_broadcast(_src_arr, _inner_target_tree):
        _arr = jnp.asarray(_src_arr)

        def fun(_leaf):
            return jnp.asarray(
                jnp.broadcast_to(_arr, _leaf.shape), dtype=jnp.result_type(_leaf)
            )

        return jtu.tree_map(fun, _inner_target_tree)

    return jtu.tree_map(inner_broadcast, source, target_tree)


def broadcast_underdamped_langevin_arg(
    arg: PyTree[ArrayLike], x: UnderdampedLangevinX, arg_name: str
) -> UnderdampedLangevinX:
    """Broadcasts the argument `arg` to the same structure as the position `x`."""
    try:
        return _broadcast_pytree(arg, x)
    except ValueError:
        raise RuntimeError(
            "The PyTree structure and shapes of the arguments `gamma` and `u`"
            "in the Underdamped Langevin term must be the same as the structure"
            "and shapes of the position `x`."
        )


class UnderdampedLangevinDiffusionTerm(
    AbstractTerm[
        UnderdampedLangevinX,
        Union[UnderdampedLangevinX, AbstractBrownianIncrement],
        _ControlState,
    ]
):
    r"""Represents the diffusion term in the Underdamped Langevin Diffusion (ULD).
    The ULD SDE takes the form:

    \begin{align*}
        \mathrm{d} x(t) &= v(t) \, \mathrm{d}t \\
        \mathrm{d} v(t) &= - \gamma \, v(t) \, \mathrm{d}t - u \,
        \nabla \! f( x(t) ) \, \mathrm{d}t + \sqrt{2 \gamma u} \, \mathrm{d} w(t),
    \end{align*}

    where $x(t), v(t) \in \mathbb{R}^d$ represent the position
    and velocity, $w$ is a Brownian motion in $\mathbb{R}^d$,
    $f: \mathbb{R}^d \rightarrow \mathbb{R}$ is a potential function, and
    $\gamma , u \in \mathbb{R}^{d \times d}$ are diagonal matrices governing
    the friction and the damping of the system.
    """

    gamma: PyTree[ArrayLike]
    u: PyTree[ArrayLike]
    control: AbstractBrownianPath

    def __init__(
        self,
        gamma: PyTree[ArrayLike],
        u: PyTree[ArrayLike],
        bm: AbstractBrownianPath,
    ):
        r"""
        **Arguments:**

        - `gamma`: A vector containing the diagonal entries of the friction matrix;
            a scalar or a PyTree of the same shape as the position vector $x$.
        - `u`: A vector containing the diagonal entries of the damping matrix;
            a scalar or a PyTree of the same shape as the position vector $x$.
        - `bm`: A Brownian path representing the Brownian motion $w$.
        """
        self.gamma = gamma
        self.u = u
        self.control = bm

    def init(
        self,
        t0: RealScalarLike,
        t1: RealScalarLike,
        y0: Y,
        args: Args,
    ) -> _PathState:
        return self.control.init(t0, t1, y0, args)

    def vf(
        self, t: RealScalarLike, y: UnderdampedLangevinTuple, args: Args
    ) -> UnderdampedLangevinX:
        x, v = y
        # gamma, u and v can all have different pytree structures, we only know that
        # gamma and u are prefixes of v

        gamma = broadcast_underdamped_langevin_arg(self.gamma, v, "gamma")
        u = broadcast_underdamped_langevin_arg(self.u, v, "u")

        def _fun(_gamma, _u):
            return jnp.sqrt(2 * _gamma * _u)

        vf_v = jtu.tree_map(_fun, gamma, u)
        return vf_v

    def contr(
        self,
        t0: RealScalarLike,
        t1: RealScalarLike,
        control_state: _ControlState,
        **kwargs,
    ) -> tuple[Union[UnderdampedLangevinX, AbstractBrownianIncrement], _ControlState]:
        # same stateless function as above
        return self.control(t0, control_state, t1, **kwargs)

    def prod(
        self, vf: UnderdampedLangevinX, control: UnderdampedLangevinX
    ) -> UnderdampedLangevinTuple:
        # The vf is only for the velocity component. The position component is
        # unaffected by the diffusion.
        dw = control
        v_out = jtu.tree_map(operator.mul, vf, dw)
        x_out = jtu.tree_map(jnp.zeros_like, v_out)
        return x_out, v_out


class UnderdampedLangevinDriftTerm(AbstractTerm):
    r"""Represents the drift term in the Underdamped Langevin Diffusion (ULD).
    The ULD SDE takes the form:

    \begin{align*}
        \mathrm{d} x(t) &= v(t) \, \mathrm{d}t \\
        \mathrm{d} v(t) &= - \gamma \, v(t) \, \mathrm{d}t - u \,
        \nabla \! f( x(t) ) \, \mathrm{d}t + \sqrt{2 \gamma u} \, \mathrm{d} w(t),
    \end{align*}

    where $x(t), v(t) \in \mathbb{R}^d$ represent the position
    and velocity, $w$ is a Brownian motion in $\mathbb{R}^d$,
    $f: \mathbb{R}^d \rightarrow \mathbb{R}$ is a potential function, and
    $\gamma , u \in \mathbb{R}^{d \times d}$ are diagonal matrices governing
    the friction and the damping of the system.
    """

    gamma: PyTree[ArrayLike]
    u: PyTree[ArrayLike]
    grad_f: Callable[[UnderdampedLangevinX, Args], UnderdampedLangevinX]

    def __init__(
        self,
        gamma: PyTree[ArrayLike],
        u: PyTree[ArrayLike],
        grad_f: Callable[[UnderdampedLangevinX, Args], UnderdampedLangevinX],
    ):
        r"""
        **Arguments:**

        - `gamma`: A vector containing the diagonal entries of the friction matrix;
            a scalar or a PyTree of the same shape as the position vector $x$.
        - `u`: A vector containing the diagonal entries of the damping matrix;
            a scalar or a PyTree of the same shape as the position vector $x$.
        - `grad_f`: A callable representing the gradient of the potential function $f$.
            This callable should take a PyTree of the same shape as $x$ and
            an optional `args` argument, returning a PyTree of the same shape.
        """
        self.gamma = gamma
        self.u = u
        self.grad_f = grad_f

    def init(
        self,
        t0: RealScalarLike,
        t1: RealScalarLike,
        y0: Y,
        args: Args,
    ) -> None:
        return None

    def vf(
        self, t: RealScalarLike, y: UnderdampedLangevinTuple, args: Args
    ) -> UnderdampedLangevinTuple:
        x, v = y
        # gamma, u and v can all have different pytree structures, we only know that
        # gamma and u are prefixes of v (which is the same as x)

        gamma = broadcast_underdamped_langevin_arg(self.gamma, v, "gamma")
        u = broadcast_underdamped_langevin_arg(self.u, v, "u")

        def fun(_gamma, _u, _v, _f_x):
            return -_gamma * _v - _u * _f_x

        vf_x = v
        try:
            f_x = self.grad_f(x, args)  # Pass args to grad_f
            vf_v = jtu.tree_map(fun, gamma, u, v, f_x)
        except ValueError:
            raise RuntimeError(
                "The function `grad_f` in the Underdamped Langevin term must be"
                " a callable, whose input and output have the same PyTree structure"
                " and shapes as the position `x`."
            )
        vf_y = (vf_x, vf_v)
        return vf_y

    def contr(
        self,
        t0: RealScalarLike,
        t1: RealScalarLike,
        control_state: None = None,
        **kwargs,
    ) -> tuple[RealScalarLike, None]:
        return t1 - t0, None

    def prod(
        self, vf: UnderdampedLangevinTuple, control: RealScalarLike
    ) -> UnderdampedLangevinTuple:
        return jtu.tree_map(lambda _vf: control * _vf, vf)


AbstractTerm.__module__ = "diffrax"
ODETerm.__module__ = "diffrax"
ControlTerm.__module__ = "diffrax"
WeaklyDiagonalControlTerm.__module__ = "diffrax"
MultiTerm.__module__ = "diffrax"
UnderdampedLangevinDriftTerm.__module__ = "diffrax"
UnderdampedLangevinDiffusionTerm.__module__ = "diffrax"<|MERGE_RESOLUTION|>--- conflicted
+++ resolved
@@ -321,11 +321,7 @@
         AbstractPath[_Control, _ControlState],
         Callable[[RealScalarLike, RealScalarLike], _Control],
     ],
-<<<<<<< HEAD
 ) -> AbstractPath[_Control, _MaybePathState]:
-=======
-) -> AbstractPath:
->>>>>>> 42722703
     if isinstance(x, AbstractPath):
         return x
     else:
@@ -339,85 +335,8 @@
     return jnp.tensordot(jnp.conj(vf), control, axes=jnp.ndim(control))
 
 
-<<<<<<< HEAD
-# This class exists for backward compatibility with `WeaklyDiagonalControlTerm`. If we
-# were writing things again today it would be folded into just `ControlTerm`.
-class _AbstractControlTerm(AbstractTerm[_VF, _Control, _ControlState]):
-    vector_field: Callable[[RealScalarLike, Y, Args], _VF]
-    control: Union[
-        AbstractPath[_Control, _ControlState],
-        # can we allow stateful functions? This would have no way to "init" and thus
-        # the user would have to provide a custom init path state which sounds
-        # not ideal, probably just be easier to have them make an abstract path?
-        # Callable[[RealScalarLike, PyTree, RealScalarLike], tuple[_Control, PyTree]],
-        Callable[[RealScalarLike, RealScalarLike], _Control],
-    ] = eqx.field(converter=_callable_to_path)  # pyright: ignore
-
-    def init(
-        self,
-        t0: RealScalarLike,
-        t1: RealScalarLike,
-        y0: Y,
-        args: Args,
-    ) -> _PathState:
-        if isinstance(self.control, AbstractPath):
-            return self.control.init(t0, t1, y0, args)
-        return None
-
-    def vf(self, t: RealScalarLike, y: Y, args: Args) -> VF:
-        return self.vector_field(t, y, args)
-
-    def contr(
-        self,
-        t0: RealScalarLike,
-        t1: RealScalarLike,
-        control_state: _ControlState,
-        **kwargs,
-    ) -> tuple[_Control, _ControlState]:
-        if isinstance(self.control, AbstractPath):
-            return self.control(t0, control_state, t1, **kwargs)
-        return self.control(t0, t1, **kwargs), control_state
-
-    # TODO: support stateful conversion here
-    # more broadly, add derivative function to path for __call__?
-    def to_ode(self) -> ODETerm:
-        r"""If the control is differentiable then $f(t, y(t), args) \mathrm{d}x(t)$
-        may be thought of as an ODE as
-
-        $f(t, y(t), args) \frac{\mathrm{d}x}{\mathrm{d}t}\mathrm{d}t$.
-
-        This method converts this `ControlTerm` into the corresponding
-        [`diffrax.ODETerm`][] in this way.
-        """
-        vector_field = _ControlToODE(self)
-        return ODETerm(vector_field=vector_field)
-
-
-_AbstractControlTerm.__init__.__doc__ = """**Arguments:**
-
-- `vector_field`: A callable representing the vector field. This callable takes three
-    arguments `(t, y, args)`. `t` is a scalar representing the integration time. `y` is
-    the evolving state of the system. `args` are any static arguments as passed to
-    [`diffrax.diffeqsolve`][]. This `vector_field` can either be
-
-    1. a function that returns a PyTree of JAX arrays, or
-    2. it can return a
-        [Lineax linear operator](https://docs.kidger.site/lineax/api/operators),
-        as described above.
-
-- `control`: The control. Should either be
-
-    1. a [`diffrax.AbstractPath`][], in which case its `.__call__(t0, path_state, t1)`
-        method will be used to give the increment of the control over a time interval
-        `[t0, t1]`, or
-    2. a callable `(t0, t1) -> increment`, which returns the increment directly.
-"""
-
-
-class ControlTerm(_AbstractControlTerm[_VF, _Control, _ControlState]):
-=======
-class ControlTerm(AbstractTerm[_VF, _Control]):
->>>>>>> 42722703
+
+class ControlTerm(AbstractTerm[_VF, _Control, _ControlState]):
     r"""A term representing the general case of $f(t, y(t), args) \mathrm{d}x(t)$, in
     which the vector field ($f$) - control ($\mathrm{d}x$) interaction is a
     matrix-vector product.
@@ -557,6 +476,10 @@
     def __init__(
         self,
         vector_field: Callable[[RealScalarLike, Y, Args], _VF],
+        # can we allow stateful functions? This would have no way to "init" and thus
+        # the user would have to provide a custom init path state which sounds
+        # not ideal, probably just be easier to have them make an abstract path?
+        # Callable[[RealScalarLike, PyTree, RealScalarLike], tuple[_Control, PyTree]],
         control: Union[
             AbstractPath[_Control], Callable[[RealScalarLike, RealScalarLike], _Control]
         ],
@@ -725,12 +648,7 @@
     2. a callable `(t0, t1) -> increment`, which returns the increment directly.
 """
 
-<<<<<<< HEAD
-class WeaklyDiagonalControlTerm(_AbstractControlTerm[_VF, _Control, _ControlState]):
-=======
-
 def WeaklyDiagonalControlTerm(vector_field, control):
->>>>>>> 42722703
     r"""
     DEPRECATED. Prefer:
 
