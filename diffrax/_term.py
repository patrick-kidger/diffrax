import abc
import operator
import warnings
from collections.abc import Callable
from typing import cast, Generic, Optional, TypeVar, Union
from typing_extensions import TypeAlias

import equinox as eqx
import jax
import jax.numpy as jnp
import jax.tree_util as jtu
import lineax as lx
import numpy as np
from equinox.internal import ω
<<<<<<< HEAD
from jaxtyping import Array, ArrayLike, PyTree, PyTreeDef

from ._custom_types import Args, Control, IntScalarLike, RealScalarLike, VF, Y
=======
from jaxtyping import Array, ArrayLike, PyTree, PyTreeDef, Shaped

from ._brownian import AbstractBrownianPath
from ._custom_types import (
    AbstractBrownianIncrement,
    Args,
    Control,
    IntScalarLike,
    RealScalarLike,
    VF,
    Y,
)
>>>>>>> 78fac1d7
from ._misc import upcast_or_raise
from ._path import AbstractPath


_VF = TypeVar("_VF", bound=VF)
_Control = TypeVar("_Control", bound=Control)


class AbstractTerm(eqx.Module, Generic[_VF, _Control]):
    r"""Abstract base class for all terms.

    Let $y$ solve some differential equation with vector field $f$ and control $x$.

    Let $y$ have PyTree structure $T$, let the output of the vector field have
    PyTree structure $S$, and let $x$ have PyTree structure $U$, Then
    $f : T \to S$ whilst the interaction $(f, x) \mapsto f \mathrm{d}x$ is a function
    $(S, U) \to T$.
    """

    @abc.abstractmethod
    def vf(self, t: RealScalarLike, y: Y, args: Args) -> _VF:
        """The vector field.

        Represents a function $f(t, y(t), args)$.

        **Arguments:**

        - `t`: the integration time.
        - `y`: the evolving state; a PyTree of structure $T$.
        - `args`: any static arguments as passed to [`diffrax.diffeqsolve`][].

        **Returns:**

        A PyTree of structure $S$.
        """
        pass

    @abc.abstractmethod
    def contr(self, t0: RealScalarLike, t1: RealScalarLike, **kwargs) -> _Control:
        r"""The control.

        Represents the $\mathrm{d}t$ in an ODE, or the $\mathrm{d}w(t)$ in an SDE, etc.

        Most numerical ODE solvers work by making a step of length
        $\Delta t = t_1 - t_0$. Likewise most numerical SDE solvers work by sampling
        some Brownian motion $\Delta w \sim \mathcal{N}(0, t_1 - t_0)$.

        Correspondingly a control is *not* defined at a point. Instead it is defined
        over an interval $[t_0, t_1]$.

        **Arguments:**

        - `t0`: the start of the interval.
        - `t1`: the end of the interval.

        **Returns:**

        A PyTree of structure $U$. For a control $x$ then the result should
        represent $x(t_1) - x(t_0)$.
        """
        pass

    @abc.abstractmethod
    def prod(self, vf: _VF, control: _Control) -> Y:
        r"""Determines the interaction between vector field and control.

        With a solution $y$ to a differential equation with vector field $f$ and
        control $x$, this computes $f(t, y(t), args) \Delta x(t)$ given
        $f(t, y(t), args)$ and $\Delta x(t)$.

        !!! note

            This function must be bilinear.

        **Arguments:**

        - `vf`: The vector field evaluation; a PyTree of structure $S$.
        - `control`: The control evaluated over an interval; a PyTree of structure $U$.

        **Returns:**

        The interaction between the vector field and control; a PyTree of structure
        $T$.
        """
        pass

    def vf_prod(self, t: RealScalarLike, y: Y, args: Args, control: _Control) -> Y:
        r"""The composition of [`diffrax.AbstractTerm.vf`][] and
        [`diffrax.AbstractTerm.prod`][].

        With a solution $y$ to a differential equation with vector field $f$ and
        control $x$, this computes $f(t, y(t), args) \Delta x(t)$ given $t$, $y(t)$,
        $args$, and $\Delta x(t)$.

        Its default implementation is simply
        ```python
        self.prod(self.vf(t, y, args), control)
        ```

        This is offered as a special case that can be overridden when it is more
        efficient to do so.

        !!! example

            Consider when `vf` computes a matrix-matrix product, and `prod` computes a
            matrix-vector product. Then doing a naive composition corresponds to a
            (matrix-matrix)-vector product, which is less efficient than the
            corresponding matrix-(matrix-vector) product. Overriding this method offers
            a way to reclaim that efficiency.

        !!! example

            This is used extensively for efficiency when backpropagating via
            [`diffrax.BacksolveAdjoint`][].

        **Arguments:**

        - `t`: the integration time.
        - `y`: the evolving state; a PyTree of structure $T$.
        - `args`: any static arguments as passed to [`diffrax.diffeqsolve`][].
        - `control`: The control evaluated over an interval; a PyTree of structure $U$.

        **Returns:**

        A PyTree of structure $T$.

        !!! note

            This function must be linear in `control`.
        """
        return self.prod(self.vf(t, y, args), control)

    def is_vf_expensive(
        self,
        t0: RealScalarLike,
        t1: RealScalarLike,
        y: Y,
        args: Args,
    ) -> bool:
        """Specifies whether evaluating the vector field is "expensive", in the
        specific sense that it is cheaper to evaluate `vf_prod` twice than `vf` once.

        Some solvers use this to change their behaviour, so as to act more efficiently.
        """
        return False


class ODETerm(AbstractTerm[_VF, RealScalarLike]):
    r"""A term representing $f(t, y(t), args) \mathrm{d}t$. That is to say, the term
    appearing on the right hand side of an ODE, in which the control is time.

    `vector_field` should return some PyTree, with the same structure as the initial
    state `y0`, and with every leaf shape-broadcastable and dtype-upcastable to the
    equivalent leaf in `y0`.

    !!! example

        ```python
        vector_field = lambda t, y, args: -y
        ode_term = ODETerm(vector_field)
        diffeqsolve(ode_term, ...)
        ```
    """

    vector_field: Callable[[RealScalarLike, Y, Args], _VF]

    def vf(self, t: RealScalarLike, y: Y, args: Args) -> _VF:
        out = self.vector_field(t, y, args)
        if jtu.tree_structure(out) != jtu.tree_structure(y):
            raise ValueError(
                "The vector field inside `ODETerm` must return a pytree with the "
                "same structure as `y0`."
            )

        def _broadcast_and_upcast(oi, yi):
            oi = jnp.broadcast_to(oi, jnp.shape(yi))
            oi = upcast_or_raise(
                oi,
                yi,
                "the vector field passed to `ODETerm`",
                "the corresponding leaf of `y`",
            )
            return oi

        return jtu.tree_map(_broadcast_and_upcast, out, y)

    def contr(self, t0: RealScalarLike, t1: RealScalarLike, **kwargs) -> RealScalarLike:
        return t1 - t0

    def prod(self, vf: _VF, control: RealScalarLike) -> Y:
        def _mul(v):
            c = upcast_or_raise(
                control,
                v,
                "the output of `ODETerm.contr(...)`",
                "the output of `ODETerm.vf(...)`",
            )
            return c * v

        return jtu.tree_map(_mul, vf)


ODETerm.__init__.__doc__ = """**Arguments:**

- `vector_field`: A callable representing the vector field. This callable takes three
    arguments `(t, y, args)`. `t` is a scalar representing the integration time. `y` is
    the evolving state of the system. `args` are any static arguments as passed to
    [`diffrax.diffeqsolve`][].
"""


class _CallableToPath(AbstractPath[_Control]):
    fn: Callable

    @property
    def t0(self):
        return -jnp.inf

    @property
    def t1(self):
        return jnp.inf

    def evaluate(
        self, t0: RealScalarLike, t1: Optional[RealScalarLike] = None, left: bool = True
    ) -> _Control:
        return self.fn(t0, t1)


def _callable_to_path(
    x: Union[
        AbstractPath[_Control], Callable[[RealScalarLike, RealScalarLike], _Control]
    ],
) -> AbstractPath:
    if isinstance(x, AbstractPath):
        return x
    else:
        return _CallableToPath(x)


# vf: Shaped[Array, "*state *control"]
# control: Shaped[Array, "*control"]
# return: Shaped[Array, "*state"]
def _prod(vf, control):
    return jnp.tensordot(jnp.conj(vf), control, axes=jnp.ndim(control))


class ControlTerm(AbstractTerm[_VF, _Control]):
    r"""A term representing the general case of $f(t, y(t), args) \mathrm{d}x(t)$, in
    which the vector field ($f$) - control ($\mathrm{d}x$) interaction is a
    matrix-vector product.

    This is typically used for either stochastic differential equations or for
    controlled differential equations.

    `ControlTerm` can be used in two different ways.

    1. Simple way: directly return JAX arrays.

        `vector_field` and `control` should both return PyTrees, both with the same
        structure as the initial state `y0`. All leaves should be JAX arrays.

        If each leaf of `y0` has shape `(y1, ..., yN)`, and the corresponding leaf of
        `control` has shape `(c1, ..., cM)`, then the corresponding leaf of
        `vector_field` should have shape `(y1, ..., yN, c1, ..., cM)`. Leaf-by-leaf, the
        corresponding dimensions of `vector_field` and control are contracted against
        each other.

        This includes normal matrix-vector products as a special case: when `y0` is an
        array with shape `(m,)`, the control is an array with shape `(n,)`, and the
        vector field is an array with shape `(m, n)`.

    2. Advanced way: have the vector field return a [Lineax linear operator](https://docs.kidger.site/lineax/api/operators).

        This is suitable for use cases in which you know that the vector field has
        special structure -- e.g. it is diagonal -- and you would like to use that
        structure for a more efficient implementation.

        In this case, then `vector_field` should return a
        [Lineax linear operator](https://docs.kidger.site/lineax/api/operators), the
        control can return anything compatible with the
        [`.mv`](https://docs.kidger.site/lineax/api/operators/#lineax.AbstractLinearOperator.mv)
        method of that operator, and the interaction is defined as
        `vector_field(t0, y, arg).mv(control(t0, t1))`.

        In this case no special PyTree handling is done -- perform this inside the
        operator's `.mv` if required. (As you can see, this approach is basically about
        deferring the whole linear operation to Lineax.)

    !!! Example

        In this example we consider an SDE with `m`-dimensional state
        $y \in \mathbb{R}^m$, an `n`-dimensional Brownian motion
        $W(t) \in \mathbb{R}^n$, and a constant diffusion of shape `(m, n)`.

        $\mathrm{d}y(t) = \begin{bmatrix} 1 & ... & 1 \\ & ... & \\ 1 & ... & 1 \end{bmatrix} \mathrm{d}W(t)$

        ```python
        from diffrax import ControlTerm, diffeqsolve, UnsafeBrownianPath

        y0 = jnp.ones((m,))
        control = UnsafeBrownianPath(shape=(n,), key=...)

        def vector_field(t, y, args):
            return jnp.ones((m, n))

        diffusion_term = ControlTerm(vector_field, control)
        diffeqsolve(terms=diffusion_term, y0=y0, ...)
        ```

    !!! Example

        In this example we consider an SDE with a one-dimensional state
        $y(t) \in \mathbb{R}$ and a two-dimensional Brownian motion
        $W(t) \in \mathbb{R}^2$, given by:

        $\mathrm{d}y(t) = \begin{bmatrix} y(t) \\ y(t) + 1 \end{bmatrix} \mathrm{d}W(t)$

        We use the simple matrix-vector product way of combining things.

        ```python
        from diffrax import ControlTerm, diffeqsolve, UnsafeBrownianPath

        control = UnsafeBrownianPath(shape=(2,), key=...)

        def vector_field(t, y, args):
            return jnp.stack([y, y + 1], axis=-1)

        diffusion_term = ControlTerm(vector_field, control)
        diffeqsolve(diffusion_term, ...)
        ```

    !!! Example

        In this example we consider an SDE with two-dimensional state
        $(y_1(t), y_2(t)) \in \mathbb{R}^2$ and a two-dimensional Brownian motion
        $W(t) \in \mathbb{R}^2$ -- and for which the diffusion matrix is
        diagonal.

        $\mathrm{d}\begin{bmatrix} y_1 \\ y_2 \end{bmatrix}(t) = \begin{bmatrix} y_2(t) & 0 \\ 0 & y_1(t) \end{bmatrix} \mathrm{d}W(t)$

        As such we use the more-advanced approach of using
        [Lineax](https://github.com/patrick-kidger/lineax/)'s linear operators to
        represent the diffusion matrix.

        ```python
        from diffrax import ControlTerm, diffeqsolve, UnsafeBrownianPath

        control = UnsafeBrownianPath(shape=(2,), key=...)

        def vector_field(t, y, args):
            # y is a JAX array of shape (2,)
            y1, y2 = y
            diagonal = jnp.array([y2, y1])
            return lineax.DiagonalLinearOperator(diagonal)

        diffusion_term = ControlTerm(vector_field, control)
        diffeqsolve(diffusion_term, ...)
        ```

    !!! Example

        In this example we consider a controlled differnetial equation, for which the
        control is given by an interpolation of some data. (See also the
        [neural controlled differential equation](../examples/neural_cde/) example.)

        ```python
        from diffrax import ControlTerm, diffeqsolve, LinearInterpolation, UnsafeBrownianPath

        ts = jnp.array([1., 2., 2.5, 3.])
        data = jnp.array([[0.1, 2.0],
                          [0.3, 1.5],
                          [1.0, 1.6],
                          [0.2, 1.1]])
        control = LinearInterpolation(ts, data)
        vector_field = lambda t, y, args: jnp.stack([y, y], axis=-1)
        cde_term = ControlTerm(vector_field, control)
        diffeqsolve(cde_term, ...)
        ```
    """  # noqa: E501

    vector_field: Callable[[RealScalarLike, Y, Args], _VF]
    control: AbstractPath[_Control]

    def __init__(
        self,
        vector_field: Callable[[RealScalarLike, Y, Args], _VF],
        control: Union[
            AbstractPath[_Control], Callable[[RealScalarLike, RealScalarLike], _Control]
        ],
    ):
        self.vector_field = vector_field
        self.control = _callable_to_path(control)

    def vf(self, t: RealScalarLike, y: Y, args: Args) -> VF:
        return self.vector_field(t, y, args)

    def contr(self, t0: RealScalarLike, t1: RealScalarLike, **kwargs) -> _Control:
        return self.control.evaluate(t0, t1, **kwargs)

    def prod(self, vf: _VF, control: _Control) -> Y:
        if isinstance(vf, lx.AbstractLinearOperator):
            return vf.mv(control)
        else:
            return jtu.tree_map(_prod, vf, control)

    def vf_prod(self, t: RealScalarLike, y: Y, args: Args, control: _Control) -> Y:
        vf = self.vf(t, y, args)
        out = self.prod(vf, control)

        def _raise():
            # SDEs are a common special case; try to make the error message a little
            # easier to understand in this case!
            if isinstance(self.control, AbstractBrownianPath):
                diffusion_word = "diffusion"
                control_word = "Brownian motion"
                diffusion_phrase = "diffusion matrix"
            else:
                diffusion_word = "vector field"
                control_word = "control"
                diffusion_phrase = "vector field in a control term"
            if isinstance(vf, lx.AbstractLinearOperator):
                dot_phrase = (
                    f"combined with `{type(vf).__module__}.{type(vf).__qualname__}.mv`"
                )
            else:
                dot_phrase = "dotted together"
            vf_str = eqx.tree_pformat(vf)
            control_str = eqx.tree_pformat(control)
            out_str = eqx.tree_pformat(out)
            y_str = eqx.tree_pformat(y)
            if "\n" in vf_str:
                vf_str = f"\n```\n{vf_str}\n```\n"
            else:
                vf_str = f" `{vf_str}` "
            if "\n" in control_str:
                control_str = f"\n```\n{control_str}\n```\n"
            else:
                control_str = f" `{control_str}`, "
            if "\n" in out_str:
                out_str = f"\n```\n{out_str}\n```\n"
            else:
                out_str = f" `{out_str}`, "
            if "\n" in y_str:
                y_str = f"\n```\n{y_str}\n```\n"
            else:
                y_str = f" `{y_str}`.\n"
            raise ValueError(
                "The `ControlTerm` returned arrays whose output structure did not "
                "match the structure of the evolving state `y`. Specifically, the "
                f"{diffusion_word} had structure{vf_str}and the {control_word} "
                f"had structure{control_str}which when {dot_phrase} produced an "
                f"output of structure{out_str}which is different to the evolving "
                f"state `y` which had structure{y_str}"
                "\n"
                "This became an error in Diffrax 0.7.0. In previous versions of "
                "Diffrax then the output was broadcast to the shape of `y`. This "
                "has been removed as it was a common source of bugs.\n"
                "\n"
                "To walk you through what is going on, here is a sample program "
                "that now raises an error:\n"
                "```\n"
                "import diffrax as dfx\n"
                "import jax.numpy as jnp\n"
                "import jax.random as jr\n"
                "\n"
                "def drift(t, y, args):\n"
                "    return -y\n"
                "\n"
                "def diffusion(t, y, args):\n"
                "    return jnp.array([1., 0.5])\n"
                "\n"
                "key = jr.key(0)\n"
                "bm = dfx.VirtualBrownianTree(t0=0, t1=1, tol=1e-3, shape=(2,), key=key)\n"  # noqa: E501
                "terms = dfx.MultiTerm(dfx.ODETerm(drift), dfx.ControlTerm(diffusion, bm))\n"  # noqa: E501
                "solver = dfx.Euler()\n"
                "y0 = jnp.array([1., 1.])\n"
                "dfx.diffeqsolve(terms, solver, t0=0, t1=1, dt0=0.1, y0=y0)\n"
                "```\n"
                "In this case, the diffusion returns an array of shape `(2,)` and "
                "the Brownian motion is of shape `(2,)`. By the rules of "
                "`ControlTerm`, they are then dotted together so that the "
                "diffusion term returns a scalar. Under previous versions of "
                "Diffrax, this would then be broadcast out to both elements of the "
                "evolving state `y`, corresponding to the SDE:\n"
                "```\n"
                "dy₁(t) = -y₁(t) dt + dW₁ + 0.5 dW₂\n"
                "dy₂(t) = -y₂(t) dt + dW₁ + 0.5 dW₂\n"
                "```\n"
                "or the equivalent in vector notation, with `y(t), W(t) ⋹ R²`\n"
                "```\n"
                "dy(t) = -y(t) dt + [[1, 0.5], [1, 0.5]] dW\n"
                "```\n"
                "Which may have been unexpected! Quite possibly what was actually "
                "intended was an SDE with diagonal noise:\n"
                "```\n"
                "dy(t) = -y(t) dt + [[1, 0], [0, 0.5]] dW\n"
                "```\n"
                "\n"
                "As of Diffrax 0.7.0, the recommended way to express the "
                f"{diffusion_phrase} is to use a Lineax linear operator. "
                "(https://docs.kidger.site/lineax/api/operators/) For example, to "
                "represent diagonal noise in the example above:\n"
                "```python\n"
                "import lineax as lx\n"
                "\n"
                "def diffusion(t, y, args):\n"
                "    diagonal = jnp.array([1., 0.5])\n"
                "    return lx.DiagonalLinearOperator(diagonal)\n"
                "```\n"
            )

        if jtu.tree_structure(y) != jtu.tree_structure(out):
            _raise()

        def _check_shape(yi, out_i):
            if jnp.shape(yi) != jnp.shape(out_i):
                _raise()

        jtu.tree_map(_check_shape, y, out)
        return out

    def to_ode(self) -> ODETerm:
        r"""If the control is differentiable then $f(t, y(t), args) \mathrm{d}x(t)$
        may be thought of as an ODE as

        $f(t, y(t), args) \frac{\mathrm{d}x}{\mathrm{d}t}\mathrm{d}t$.

        This method converts this `ControlTerm` into the corresponding
        [`diffrax.ODETerm`][] in this way.
        """
        vector_field = _ControlToODE(self)
        return ODETerm(vector_field=vector_field)


ControlTerm.__init__.__doc__ = """**Arguments:**

- `vector_field`: A callable representing the vector field. This callable takes three
    arguments `(t, y, args)`. `t` is a scalar representing the integration time. `y` is
    the evolving state of the system. `args` are any static arguments as passed to
    [`diffrax.diffeqsolve`][]. This `vector_field` can either be

    1. a function that returns a PyTree of JAX arrays, or
    2. it can return a
        [Lineax linear operator](https://docs.kidger.site/lineax/api/operators),
        as described above.

- `control`: The control. Should either be

    1. a [`diffrax.AbstractPath`][], in which case its `.evaluate(t0, t1)` method
        will be used to give the increment of the control over a time interval
        `[t0, t1]`, or
    2. a callable `(t0, t1) -> increment`, which returns the increment directly.
"""


def WeaklyDiagonalControlTerm(vector_field, control):
    r"""
    DEPRECATED. Prefer:

    ```python
    def vector_field(t, y, args):
        return lineax.DiagonalLinearOperator(...)

    diffrax.ControlTerm(vector_field, ...)
    ```

    The current implementation is a backward-compatible shim that returns something like
    the code snippet the above.

    ---

    A term representing the case of $f(t, y(t), args) \mathrm{d}x(t)$, in
    which the vector field - control interaction is a matrix-vector product, and the
    matrix is square and diagonal. In this case we may represent the matrix as a vector
    of just its diagonal elements. The matrix-vector product may be calculated by
    pointwise multiplying this vector with the control; this is more computationally
    efficient than writing out the full matrix and then doing a full matrix-vector
    product.

    Correspondingly, `vector_field` and `control` should both return PyTrees, and both
    should have the same structure and leaf shape as the initial state `y0`. These are
    multiplied together pointwise.

    !!! info

        Why "weakly" diagonal? Consider the matrix representation of the vector field,
        as a square diagonal matrix. In general, the (i,i)-th element may depending
        upon any of the values of `y`. It is only if the (i,i)-th element only depends
        upon the i-th element of `y` that the vector field is said to be "diagonal",
        without the "weak". (This stronger property is useful in some SDE solvers.)
    """

    warnings.warn(
        "`WeaklyDiagonalControlTerm` is now deprecated, in favour combining "
        "`ControlTerm` with a `lineax.AbstractLinearOperator`. This offers a way "
        "to define a vector field with any kind of structure -- diagonal or "
        "otherwise.\n"
        "For a diagonal linear operator, then this can be easily converted as "
        "follows. What was previously:\n"
        "```\n"
        "def vector_field(t, y, args):\n"
        "    ...\n"
        "    return some_vector\n"
        "\n"
        "diffrax.WeaklyDiagonalControlTerm(vector_field)\n"
        "```\n"
        "is now:\n"
        "```\n"
        "import lineax\n"
        "\n"
        "def vector_field(t, y, args):\n"
        "    ...\n"
        "    return lineax.DiagonalLinearOperator(some_vector)\n"
        "\n"
        "diffrax.ControlTerm(vector_field)\n"
        "```\n"
        "Lineax is available at `https://github.com/patrick-kidger/lineax`.\n",
        stacklevel=2,
    )

    def new_vector_field(t, y, args):
        vf = vector_field(t, y, args)
        return lx.DiagonalLinearOperator(vf)

    return ControlTerm(new_vector_field, control)


class _ControlToODE(eqx.Module):
    control_term: ControlTerm

    def __call__(self, t: RealScalarLike, y: Y, args: Args) -> Y:
        control = self.control_term.control.derivative(t)
        return self.control_term.vf_prod(t, y, args, control)


def _sum(*x):
    return sum(x[1:], x[0])


_Terms = TypeVar("_Terms", bound=tuple[AbstractTerm, ...])


class MultiTerm(AbstractTerm, Generic[_Terms]):
    r"""Accumulates multiple terms into a single term.

    Consider the SDE

    $\mathrm{d}y(t) = f(t, y(t))\mathrm{d}t + g(t, y(t))\mathrm{d}w(t)$

    This has two terms on the right hand side. It may be represented with a single
    term as

    $\mathrm{d}y(t) = [f(t, y(t)), g(t, y(t))] \cdot [\mathrm{d}t, \mathrm{d}w(t)]$

    whose vector field -- control interaction is a dot product.

    `MultiTerm` performs this transform. For simplicitly most differential equation
    solvers (at least those built-in to Diffrax) accept just a single term, so this
    transform is a necessary part of e.g. solving an SDE with both drift and diffusion.
    """

    terms: _Terms

    def __init__(self, *terms: AbstractTerm):
        """**Arguments:**

        - `*terms`: Any number of [`diffrax.AbstractTerm`][]s to combine.
        """
        self.terms = terms  # pyright: ignore

    def vf(self, t: RealScalarLike, y: Y, args: Args) -> tuple[PyTree[ArrayLike], ...]:
        return tuple(term.vf(t, y, args) for term in self.terms)

    def contr(
        self, t0: RealScalarLike, t1: RealScalarLike, **kwargs
    ) -> tuple[PyTree[ArrayLike], ...]:
        return tuple(term.contr(t0, t1, **kwargs) for term in self.terms)

    def prod(
        self, vf: tuple[PyTree[ArrayLike], ...], control: tuple[PyTree[ArrayLike], ...]
    ) -> Y:
        out = [
            term.prod(vf_, control_)
            for term, vf_, control_ in zip(self.terms, vf, control)
        ]
        return jtu.tree_map(_sum, *out)

    def vf_prod(
        self,
        t: RealScalarLike,
        y: Y,
        args: Args,
        control: tuple[PyTree[ArrayLike], ...],
    ) -> Y:
        out = [
            term.vf_prod(t, y, args, control_)
            for term, control_ in zip(self.terms, control)
        ]
        return jtu.tree_map(_sum, *out)

    def is_vf_expensive(
        self,
        t0: RealScalarLike,
        t1: RealScalarLike,
        y: Y,
        args: Args,
    ) -> bool:
        return any(term.is_vf_expensive(t0, t1, y, args) for term in self.terms)


class WrapTerm(AbstractTerm[_VF, _Control]):
    term: AbstractTerm[_VF, _Control]
    direction: IntScalarLike

    def vf(self, t: RealScalarLike, y: Y, args: Args) -> _VF:
        t = t * self.direction
        return self.term.vf(t, y, args)

    def contr(self, t0: RealScalarLike, t1: RealScalarLike, **kwargs) -> _Control:
        _t0 = jnp.where(self.direction == 1, t0, -t1)
        _t1 = jnp.where(self.direction == 1, t1, -t0)
        return (self.direction * self.term.contr(_t0, _t1, **kwargs) ** ω).ω

    def prod(self, vf: _VF, control: _Control) -> Y:
        with jax.numpy_dtype_promotion("standard"):
            return self.term.prod(vf, control)

    def vf_prod(self, t: RealScalarLike, y: Y, args: Args, control: _Control) -> Y:
        t = t * self.direction
        return self.term.vf_prod(t, y, args, control)

    def is_vf_expensive(
        self,
        t0: RealScalarLike,
        t1: RealScalarLike,
        y: Y,
        args: Args,
    ) -> bool:
        _t0 = jnp.where(self.direction == 1, t0, -t1)
        _t1 = jnp.where(self.direction == 1, t1, -t0)
        return self.term.is_vf_expensive(_t0, _t1, y, args)


class AdjointTerm(AbstractTerm[_VF, _Control]):
    term: AbstractTerm[_VF, _Control]

    def is_vf_expensive(
        self,
        t0: RealScalarLike,
        t1: RealScalarLike,
        y: tuple[
            PyTree[ArrayLike], PyTree[ArrayLike], PyTree[ArrayLike], PyTree[ArrayLike]
        ],
        args: Args,
    ) -> bool:
        control_struct = eqx.filter_eval_shape(self.contr, t0, t1)
        if sum(c.size for c in jtu.tree_leaves(control_struct)) in (0, 1):
            return False
        else:
            return True

    def vf(
        self,
        t: RealScalarLike,
        y: tuple[
            PyTree[ArrayLike], PyTree[ArrayLike], PyTree[ArrayLike], PyTree[ArrayLike]
        ],
        args: Args,
    ) -> PyTree[ArrayLike]:
        # We compute the vector field via `self.vf_prod`. We could also do it manually,
        # but this is relatively painless.
        #
        # This can be done because `self.vf_prod` is linear in `control`. As such we
        # can obtain just the vector field component by representing this linear
        # operation as a matrix. Which in turn is simply computing the Jacobian.
        #
        # Notes:
        # - Whilst `self.vf_prod` also involves autodifferentiation, we don't
        #   actually compute a second derivative anywhere. (The derivatives are of
        #   different quantities.)
        # - Because the operation is linear, then in some sense this Jacobian isn't
        #   really doing any autodifferentiation at all.
        # - If we wanted we could manually perform the operations that this Jacobian is
        #   doing; in particular this requires `jax.linear_transpose`-ing
        #   `self.term.prod` to get something `control`-shaped.

        # The value of `control` is never actually used -- just its shape, dtype, and
        # PyTree structure. (This is because `self.vf_prod` is linear in `control`.)
        control = self.contr(t, t)

        y_size = sum(np.size(yi) for yi in jtu.tree_leaves(y))
        control_size = sum(np.size(ci) for ci in jtu.tree_leaves(control))
        if y_size > control_size:
            make_jac = jax.jacfwd
        else:
            make_jac = jax.jacrev

        # Find the tree structure of vf_prod by smuggling it out as an additional
        # result from the Jacobian calculation.
        sentinel = vf_prod_tree = object()
        control_tree = jtu.tree_structure(control)

        def _fn(_control):
            _out = self.vf_prod(t, y, args, _control)
            nonlocal vf_prod_tree
            structure = jtu.tree_structure(_out)
            if vf_prod_tree is sentinel:
                vf_prod_tree = structure
            else:
                assert vf_prod_tree == structure
            return _out

        jac = make_jac(_fn)(control)
        assert vf_prod_tree is not sentinel
        vf_prod_tree = cast(PyTreeDef, vf_prod_tree)
        if jtu.tree_structure(None) in (vf_prod_tree, control_tree):
            # An unusual/not-useful edge case to handle.
            raise NotImplementedError(
                "`AdjointTerm.vf` not implemented for `None` controls or states."
            )
        return jtu.tree_transpose(vf_prod_tree, control_tree, jac)

    def contr(self, t0: RealScalarLike, t1: RealScalarLike, **kwargs) -> _Control:
        return self.term.contr(t0, t1, **kwargs)

    def prod(
        self, vf: PyTree[ArrayLike], control: _Control
    ) -> tuple[
        PyTree[ArrayLike], PyTree[ArrayLike], PyTree[ArrayLike], PyTree[ArrayLike]
    ]:
        # As per what is returned from `self.vf`, then `vf` has a PyTree structure of
        # (control_tree, vf_prod_tree)

        # Calculate vf_prod_tree by smuggling it out.
        sentinel = vf_prod_tree = object()
        control_tree = jtu.tree_structure(control)

        def _get_vf_tree(_, tree):
            nonlocal vf_prod_tree
            structure = jtu.tree_structure(tree)
            if vf_prod_tree is sentinel:
                vf_prod_tree = structure
            else:
                assert vf_prod_tree == structure

        jtu.tree_map(_get_vf_tree, control, vf)
        assert vf_prod_tree is not sentinel
        vf_prod_tree = cast(PyTreeDef, vf_prod_tree)

        vf = jtu.tree_transpose(control_tree, vf_prod_tree, vf)

        example_vf_prod = jtu.tree_unflatten(
            vf_prod_tree, [0 for _ in range(vf_prod_tree.num_leaves)]
        )

        def _contract(_, vf_piece):
            assert jtu.tree_structure(vf_piece) == control_tree
            _contracted = jtu.tree_map(_prod, vf_piece, control)
            return sum(jtu.tree_leaves(_contracted), 0)

        return jtu.tree_map(_contract, example_vf_prod, vf)

    def vf_prod(
        self,
        t: RealScalarLike,
        y: tuple[
            PyTree[ArrayLike], PyTree[ArrayLike], PyTree[ArrayLike], PyTree[ArrayLike]
        ],
        args: Args,
        control: _Control,
    ) -> tuple[
        PyTree[ArrayLike], PyTree[ArrayLike], PyTree[ArrayLike], PyTree[ArrayLike]
    ]:
        # Note the inclusion of "implicit" parameters (as `term` might be a callable
        # PyTree a la Equinox) and "explicit" parameters (`args`)
        y, a_y, _, _ = y
        diff_args, nondiff_args = eqx.partition(args, eqx.is_inexact_array)
        diff_term, nondiff_term = eqx.partition(self.term, eqx.is_inexact_array)

        def _to_vjp(_y, _diff_args, _diff_term):
            _args = eqx.combine(_diff_args, nondiff_args)
            _term = eqx.combine(_diff_term, nondiff_term)
            return _term.vf_prod(t, _y, _args, control)

        dy, vjp = jax.vjp(_to_vjp, y, diff_args, diff_term)
        da_y, da_diff_args, da_diff_term = vjp((-(a_y**ω)).ω)
        return dy, da_y, da_diff_args, da_diff_term


<<<<<<< HEAD
class KLState(eqx.Module, strict=True):
    """
    The state of the SDE and the KL divergence.
    """

    posterior: Y
    kl_metric: Array


def _compute_kl_integral(
    drift_term1: ODETerm,
    drift_term2: ODETerm,
    diffusion_term: ControlTerm,
    t0: RealScalarLike,
    y0: Y,
    args: Args,
    linear_solver: lx.AbstractLinearSolver,
) -> KLState:
    """
    Compute the KL divergence.
    """
    drift1 = drift_term1.vf(t0, y0, args)
    drift2 = drift_term2.vf(t0, y0, args)
    drift = jtu.tree_map(operator.sub, drift1, drift2)

    diffusion = diffusion_term.vf(t0, y0, args)  # assumes same diffusion

    if not isinstance(diffusion, lx.AbstractLinearOperator):
        diffusion = lx.MatrixLinearOperator(diffusion)

    divergences = lx.linear_solve(diffusion, drift, solver=linear_solver).value

    kl_divergence = jtu.tree_map(lambda x: 0.5 * jnp.sum(x**2), divergences)
    kl_divergence = jtu.tree_reduce(operator.add, kl_divergence)

    return KLState(drift1, kl_divergence)


class _KLDrift(AbstractTerm):
    drift1: ODETerm
    drift2: ODETerm
    diffusion: ControlTerm
    linear_solver: lx.AbstractLinearSolver

    def vf(self, t: RealScalarLike, y: KLState, args: Args) -> KLState:
        y = y.posterior
        return _compute_kl_integral(
            self.drift1, self.drift2, self.diffusion, t, y, args, self.linear_solver
        )

    def contr(self, t0: RealScalarLike, t1: RealScalarLike, **kwargs) -> Control:
        return t1 - t0

    def prod(self, vf: VF, control: RealScalarLike) -> Y:
        return jtu.tree_map(lambda v: control * v, vf)


class _KLControlTerm(AbstractTerm):
    control_term: ControlTerm

    def vf(self, t: RealScalarLike, y: KLState, args: Args) -> KLState:
        post_vf = self.control_term.vf(t, y.posterior, args)
        return KLState(post_vf, jnp.array(0.0))

    def contr(self, t0: RealScalarLike, t1: RealScalarLike, **kwargs) -> Control:
        return self.control_term.contr(t0, t1)

    def vf_prod(
        self, t: RealScalarLike, y: KLState, args: Args, control: Control
    ) -> KLState:
        prod_post = self.control_term.vf_prod(t, y.posterior, args, control)
        return KLState(prod_post, jnp.array(0.0))

    def prod(self, vf: KLState, control: Control) -> KLState:
        vf_post = self.control_term.prod(vf.posterior, control)
        return KLState(vf_post, jnp.array(0.0))


def make_kl_terms(
    posterior_sde: MultiTerm[tuple[ODETerm, ControlTerm]],
    prior_sde: MultiTerm[tuple[ODETerm, ControlTerm]],
    y0: Y,
    linear_solver: lx.AbstractLinearSolver = lx.AutoLinearSolver(well_posed=None),
) -> tuple[MultiTerm[tuple[_KLDrift, _KLControlTerm]], KLState]:
    r"""
    This generates the term and initial state for estimating the KL divergence
    between two SDEs with the same drift. Specifically, given SDEs of the form

    $$
    \mathrm{d}y(t) = f_\theta (t, y(t)) dt + g_\phi (t, y(t)) dW(t) \qquad \zeta_\theta (ts[0]) = y_0
    $$

    $$
    \mathrm{d}z(t) = h_\psi (t, z(t)) dt + g_\phi (t, z(t)) dW(t) \qquad \nu_\psi (ts[0]) = z_0
    $$

    compute:

    $$
    \int_{ts[i-1]}^{ts[i]} g_\phi (t, y(t))^{-1} (f_\theta (t, y(y)) - h_\psi (t, y(t))) dt
    $$

    for every time interval. This is useful for KL based latent SDEs. The output
    of the solution.ys will be a KLState containing the posterior SDE integration and the
    KL integrations over time. Note that this method requires inverting the diffusion
    matrix and as such, unless the diffusion is diagonal, the inverse can be extremely
    costly for higher dimenions.

    Each sde must be a `MultiTerm` composed of the drift `f`
    and diffusion `g` and the second either a SDE. Note that the diffusions are
    not checked and are assumed to be the same.

    ??? cite "References"

        See section 5 of:

        ```bibtex
        @inproceedings{li2020scalable,
            title={Scalable gradients for stochastic differential equations},
            author={Li, Xuechen and Wong, Ting-Kam Leonard and Chen, Ricky TQ and Duvenaud, David},
            booktitle={International Conference on Artificial Intelligence and Statistics},
            pages={3870--3882},
            year={2020},
            organization={PMLR}
        }
        ```

        Or section 4.3.2 of:

        ```bibtex
        @article{kidger2022neural,
            title={On neural differential equations},
            author={Kidger, Patrick},
            journal={arXiv preprint arXiv:2202.02435},
            year={2022}
        }
        ```

    **Arguments**

    - `posterior_sde`: the posterior SDE to be integrated, this is the SDE which
        will have its integration tracked and logged in the `KLState`
    - `prior_sde`: the prior SDE from which we are estimating the KL divergence,
        this will not be fully integrated or logged.
    - `y0`: the initial state
    - `linear_solver`: the method for computing $g^{-1}f$.

    **Returns**

    A tuple containing the new terms to be fed into any SDE solver,
    and the `KLState` representing the initial starting point.

    """  # noqa: E501
    post_drift = posterior_sde.terms[0]
    prior_drift = prior_sde.terms[0]
    diffusion_term = posterior_sde.terms[1]
    terms = MultiTerm(
        _KLDrift(post_drift, prior_drift, diffusion_term, linear_solver),
        _KLControlTerm(diffusion_term),
    )
    state = KLState(y0, jnp.array(0.0))
    return terms, state
=======
# The Underdamped Langevin SDE trajectory consists of two components: the position
# `x` and the velocity `v`. Both of these have the same shape.
# So, by UnderdampedLangevinX we denote the shape of the x component, and by
# UnderdampedLangevinTuple we denote the shape of the tuple (x, v).
UnderdampedLangevinLeaf: TypeAlias = Shaped[Array, " *underdamped_langevin"]
UnderdampedLangevinX: TypeAlias = PyTree[
    Shaped[Array, "?*underdamped_langevin"], "UnderdampedLangevinX"
]
UnderdampedLangevinTuple: TypeAlias = tuple[UnderdampedLangevinX, UnderdampedLangevinX]


def _broadcast_pytree(source, target_tree):
    # Broadcasts the source PyTree to the shape and PyTree structure of
    # target_tree_shape. Requires that source is a prefix tree of target_tree
    # This is used to broadcast gamma and u to the shape of x0 and v0
    def inner_broadcast(_src_arr, _inner_target_tree):
        _arr = jnp.asarray(_src_arr)

        def fun(_leaf):
            return jnp.asarray(
                jnp.broadcast_to(_arr, _leaf.shape), dtype=jnp.result_type(_leaf)
            )

        return jtu.tree_map(fun, _inner_target_tree)

    return jtu.tree_map(inner_broadcast, source, target_tree)


def broadcast_underdamped_langevin_arg(
    arg: PyTree[ArrayLike], x: UnderdampedLangevinX, arg_name: str
) -> UnderdampedLangevinX:
    """Broadcasts the argument `arg` to the same structure as the position `x`."""
    try:
        return _broadcast_pytree(arg, x)
    except ValueError:
        raise RuntimeError(
            "The PyTree structure and shapes of the arguments `gamma` and `u`"
            "in the Underdamped Langevin term must be the same as the structure"
            "and shapes of the position `x`."
        )


class UnderdampedLangevinDiffusionTerm(
    AbstractTerm[
        UnderdampedLangevinX, Union[UnderdampedLangevinX, AbstractBrownianIncrement]
    ]
):
    r"""Represents the diffusion term in the Underdamped Langevin Diffusion (ULD).
    The ULD SDE takes the form:

    \begin{align*}
        \mathrm{d} x(t) &= v(t) \, \mathrm{d}t \\
        \mathrm{d} v(t) &= - \gamma \, v(t) \, \mathrm{d}t - u \,
        \nabla \! f( x(t) ) \, \mathrm{d}t + \sqrt{2 \gamma u} \, \mathrm{d} w(t),
    \end{align*}

    where $x(t), v(t) \in \mathbb{R}^d$ represent the position
    and velocity, $w$ is a Brownian motion in $\mathbb{R}^d$,
    $f: \mathbb{R}^d \rightarrow \mathbb{R}$ is a potential function, and
    $\gamma , u \in \mathbb{R}^{d \times d}$ are diagonal matrices governing
    the friction and the damping of the system.
    """

    gamma: PyTree[ArrayLike]
    u: PyTree[ArrayLike]
    control: AbstractBrownianPath

    def __init__(
        self,
        gamma: PyTree[ArrayLike],
        u: PyTree[ArrayLike],
        bm: AbstractBrownianPath,
    ):
        r"""
        **Arguments:**

        - `gamma`: A vector containing the diagonal entries of the friction matrix;
            a scalar or a PyTree of the same shape as the position vector $x$.
        - `u`: A vector containing the diagonal entries of the damping matrix;
            a scalar or a PyTree of the same shape as the position vector $x$.
        - `bm`: A Brownian path representing the Brownian motion $w$.
        """
        self.gamma = gamma
        self.u = u
        self.control = bm

    def vf(
        self, t: RealScalarLike, y: UnderdampedLangevinTuple, args: Args
    ) -> UnderdampedLangevinX:
        x, v = y
        # gamma, u and v can all have different pytree structures, we only know that
        # gamma and u are prefixes of v

        gamma = broadcast_underdamped_langevin_arg(self.gamma, v, "gamma")
        u = broadcast_underdamped_langevin_arg(self.u, v, "u")

        def _fun(_gamma, _u):
            return jnp.sqrt(2 * _gamma * _u)

        vf_v = jtu.tree_map(_fun, gamma, u)
        return vf_v

    def contr(
        self, t0: RealScalarLike, t1: RealScalarLike, **kwargs
    ) -> Union[UnderdampedLangevinX, AbstractBrownianIncrement]:
        return self.control.evaluate(t0, t1, **kwargs)

    def prod(
        self, vf: UnderdampedLangevinX, control: UnderdampedLangevinX
    ) -> UnderdampedLangevinTuple:
        # The vf is only for the velocity component. The position component is
        # unaffected by the diffusion.
        dw = control
        v_out = jtu.tree_map(operator.mul, vf, dw)
        x_out = jtu.tree_map(jnp.zeros_like, v_out)
        return x_out, v_out


class UnderdampedLangevinDriftTerm(AbstractTerm):
    r"""Represents the drift term in the Underdamped Langevin Diffusion (ULD).
    The ULD SDE takes the form:

    \begin{align*}
        \mathrm{d} x(t) &= v(t) \, \mathrm{d}t \\
        \mathrm{d} v(t) &= - \gamma \, v(t) \, \mathrm{d}t - u \,
        \nabla \! f( x(t) ) \, \mathrm{d}t + \sqrt{2 \gamma u} \, \mathrm{d} w(t),
    \end{align*}

    where $x(t), v(t) \in \mathbb{R}^d$ represent the position
    and velocity, $w$ is a Brownian motion in $\mathbb{R}^d$,
    $f: \mathbb{R}^d \rightarrow \mathbb{R}$ is a potential function, and
    $\gamma , u \in \mathbb{R}^{d \times d}$ are diagonal matrices governing
    the friction and the damping of the system.
    """

    gamma: PyTree[ArrayLike]
    u: PyTree[ArrayLike]
    grad_f: Callable[[UnderdampedLangevinX, Args], UnderdampedLangevinX]

    def __init__(
        self,
        gamma: PyTree[ArrayLike],
        u: PyTree[ArrayLike],
        grad_f: Callable[[UnderdampedLangevinX, Args], UnderdampedLangevinX],
    ):
        r"""
        **Arguments:**

        - `gamma`: A vector containing the diagonal entries of the friction matrix;
            a scalar or a PyTree of the same shape as the position vector $x$.
        - `u`: A vector containing the diagonal entries of the damping matrix;
            a scalar or a PyTree of the same shape as the position vector $x$.
        - `grad_f`: A callable representing the gradient of the potential function $f$.
            This callable should take a PyTree of the same shape as $x$ and
            an optional `args` argument, returning a PyTree of the same shape.
        """
        self.gamma = gamma
        self.u = u
        self.grad_f = grad_f

    def vf(
        self, t: RealScalarLike, y: UnderdampedLangevinTuple, args: Args
    ) -> UnderdampedLangevinTuple:
        x, v = y
        # gamma, u and v can all have different pytree structures, we only know that
        # gamma and u are prefixes of v (which is the same as x)

        gamma = broadcast_underdamped_langevin_arg(self.gamma, v, "gamma")
        u = broadcast_underdamped_langevin_arg(self.u, v, "u")

        def fun(_gamma, _u, _v, _f_x):
            return -_gamma * _v - _u * _f_x

        vf_x = v
        try:
            f_x = self.grad_f(x, args)  # Pass args to grad_f
            vf_v = jtu.tree_map(fun, gamma, u, v, f_x)
        except ValueError:
            raise RuntimeError(
                "The function `grad_f` in the Underdamped Langevin term must be"
                " a callable, whose input and output have the same PyTree structure"
                " and shapes as the position `x`."
            )
        vf_y = (vf_x, vf_v)
        return vf_y

    def contr(self, t0: RealScalarLike, t1: RealScalarLike, **kwargs) -> RealScalarLike:
        return t1 - t0

    def prod(
        self, vf: UnderdampedLangevinTuple, control: RealScalarLike
    ) -> UnderdampedLangevinTuple:
        return jtu.tree_map(lambda _vf: control * _vf, vf)


AbstractTerm.__module__ = "diffrax"
ODETerm.__module__ = "diffrax"
ControlTerm.__module__ = "diffrax"
WeaklyDiagonalControlTerm.__module__ = "diffrax"
MultiTerm.__module__ = "diffrax"
UnderdampedLangevinDriftTerm.__module__ = "diffrax"
UnderdampedLangevinDiffusionTerm.__module__ = "diffrax"
>>>>>>> 78fac1d7
<|MERGE_RESOLUTION|>--- conflicted
+++ resolved
@@ -12,11 +12,6 @@
 import lineax as lx
 import numpy as np
 from equinox.internal import ω
-<<<<<<< HEAD
-from jaxtyping import Array, ArrayLike, PyTree, PyTreeDef
-
-from ._custom_types import Args, Control, IntScalarLike, RealScalarLike, VF, Y
-=======
 from jaxtyping import Array, ArrayLike, PyTree, PyTreeDef, Shaped
 
 from ._brownian import AbstractBrownianPath
@@ -29,7 +24,6 @@
     VF,
     Y,
 )
->>>>>>> 78fac1d7
 from ._misc import upcast_or_raise
 from ._path import AbstractPath
 
@@ -919,7 +913,6 @@
         return dy, da_y, da_diff_args, da_diff_term
 
 
-<<<<<<< HEAD
 class KLState(eqx.Module, strict=True):
     """
     The state of the SDE and the KL divergence.
@@ -1082,7 +1075,7 @@
     )
     state = KLState(y0, jnp.array(0.0))
     return terms, state
-=======
+
 # The Underdamped Langevin SDE trajectory consists of two components: the position
 # `x` and the velocity `v`. Both of these have the same shape.
 # So, by UnderdampedLangevinX we denote the shape of the x component, and by
@@ -1284,5 +1277,4 @@
 WeaklyDiagonalControlTerm.__module__ = "diffrax"
 MultiTerm.__module__ = "diffrax"
 UnderdampedLangevinDriftTerm.__module__ = "diffrax"
-UnderdampedLangevinDiffusionTerm.__module__ = "diffrax"
->>>>>>> 78fac1d7
+UnderdampedLangevinDiffusionTerm.__module__ = "diffrax"