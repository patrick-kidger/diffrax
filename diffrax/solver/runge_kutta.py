--- conflicted
+++ resolved
@@ -561,19 +561,6 @@
             def _fn(_, *_trees):
                 return fn(*_trees)
 
-<<<<<<< HEAD
-        num_stages = len(self.tableau.c) + 1
-        if use_fs:
-            fs = jtu.tree_map(
-                lambda f: jnp.empty((num_stages,) + f.shape, dtype=f.dtype), f0_struct
-            )
-            ks = None
-        else:
-            fs = None
-            ks = jtu.tree_map(
-                lambda k: jnp.empty((num_stages,) + jnp.shape(k), dtype=k.dtype), y0
-            )
-=======
             assert f0 is not _unused
             return jtu.tree_map(_fn, f0, *trees)
 
@@ -626,7 +613,6 @@
             out = t_map(_prod, terms, f, control)
             t_map(ft.partial(_assert_same_structure, y0), out)
             return out
->>>>>>> 7b875226
 
         #
         # Now get `f0` from an FSAL condition if possible.
