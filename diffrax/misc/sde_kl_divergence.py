import operator
from typing import Any, Tuple

<<<<<<< HEAD
import jax
=======
import equinox as eqx
>>>>>>> 92ee12c6
import jax.numpy as jnp
import jax.tree_util as jtu

from ..custom_types import Array, PyTree, Scalar
from ..term import (
    AbstractTerm,
    ControlTerm,
    MultiTerm,
    ODETerm,
    WeaklyDiagonalControlTerm,
)


def _kl_diagonal(drift: Array, diffusion: Array):
    """This is the case where diffusion matrix is
    a diagonal matrix
    """
    diffusion = jnp.where(
        jax.lax.stop_gradient(diffusion) > 1e-7,
        diffusion,
        jnp.full_like(diffusion, fill_value=1e-7) * jnp.sign(diffusion),
    )
    scale = drift / diffusion
    return 0.5 * jnp.sum(scale**2)


def _kl_full_matrix(drift: Array, diffusion: Array):
    """General case"""
    scale = jnp.linalg.pinv(diffusion) @ drift
    return 0.5 * jnp.sum(scale**2)


def _assert_array(x: Any):
    assert isinstance(x, jnp.ndarray), (
        "`sde_kl_divergence` can only " + "handle array-value  drifts and diffusions"
    )


def _handle(drift: Array, diffusion: Array):
    """According to the shape of drift and diffusion,
    select the right way to compute KL divergence
    """
    _assert_array(drift)
    _assert_array(diffusion)
    if drift.shape == diffusion.shape:
        return _kl_diagonal(drift, diffusion)
    else:
        return _kl_full_matrix(drift, diffusion)


def _kl_block_diffusion(drift: PyTree, diffusion: PyTree):
    """The case where diffusion matrix is a block diagonal matrix"""
    kl = jax.tree_util.tree_map(
        _handle,
        drift,
        diffusion,
    )

    kl = jax.tree_util.tree_reduce(
        operator.add,
        kl,
    )
    return kl


class _AugDrift(AbstractTerm):

    drift1: ODETerm
    drift2: ODETerm
    diffusion: AbstractTerm

    def vf(self, t: Scalar, y: PyTree, args) -> PyTree:
        # In this implementation, we may restricted our case where the
        # diffusion can be a block matrix. Each block can follow
        # different `vf_prod`
        #   - PyTree of drift: (*, *, ..., *) :
        #   - PyTree of diffusion: (*, *, ..., *)
        # For example,
        #   - output of drift can be
        #       drift = {"block1": jnp.zeros((2,)),
        #                "block2": jnp.zeros((2,)),
        #                "block3": jnp.zeros((3,))}
        #   - output of diffusion (which mixes between the two types)
        #       diffusion = {"block1": jnp.ones((2,)),    #-> WeaklyDiagonal
        #                    "block2": jnp.ones((2, 3)),  #-> General case
        #                    "block3": jnp.ones((3, 4))}  #-> General case
        #
        # NOTE: `args` will take `context` as a function (normally, `args`
        # is PyTree)

        y, _ = y
<<<<<<< HEAD

        # check if there is context
        context = args
        aug_y = y if context is None else jnp.concatenate([y, context(t)], axis=-1)

        drift1 = self.drift1.vf(t, aug_y, args)
        drift2 = self.drift2.vf(t, y, args)

        drift = jax.tree_map(operator.sub, drift1, drift2)
        diffusion = self.diffusion.vf(t, y, args)

        # get tree structure of drift and diffusion
        drift_tree_structure = jax.tree_util.tree_structure(drift)
        diffusion_tree_structure = jax.tree_util.tree_structure(diffusion)

        if drift_tree_structure == diffusion_tree_structure:
            # drift and diffusion has the same tree structure
            # check the shape to determine how to compute KL
            # however, it does not check the abstract yet

            if isinstance(drift, jnp.ndarray):
                # this case PyTree is (*)

                # here we check the abstract level of ControlTerm
                if isinstance(self.diffusion, WeaklyDiagonalControlTerm):
                    # diffusion must be jnp.ndarrary as well because
                    # diffusion and drift has the same structure
                    # therefore we don't need to check type of diffusion here
                    kl_divergence = _kl_diagonal(drift, diffusion)
                elif isinstance(self.diffusion, ControlTerm):
                    kl_divergence = _kl_full_matrix(drift, diffusion)
            else:
                # a more general case, we assume that on each leave,
                # if drift and diffusion have the same shape
                #   -> WeaklyDiagonalControlTerm
                # else
                #   -> ControlTerm
                kl_divergence = _kl_block_diffusion(drift, diffusion)
        else:
            raise ValueError(
                "drift and diffusion should have the same PyTree structure"
                + f" \n {drift_tree_structure} != {diffusion_tree_structure}"
            )
=======
        context = self.context(t)
        aug_y = jnp.concatenate([y, context], axis=-1)
        drift1 = self.drift1(t, aug_y, args)
        drift2 = self.drift2(t, y, args)
        diffusion = self.diffusion(t, y, args)
        kl_divergence = jtu.tree_map(_kl, drift1, drift2, diffusion)
        kl_divergence = jtu.tree_reduce(operator.add, kl_divergence)
>>>>>>> 92ee12c6
        return drift1, kl_divergence

    @staticmethod
    def contr(t0: Scalar, t1: Scalar) -> Scalar:
        return t1 - t0

    @staticmethod
    def prod(vf: PyTree, control: Scalar) -> PyTree:
        return jax.tree_map(lambda v: control * v, vf)


class _AugControlTerm(AbstractTerm):

    control_term: AbstractTerm

    def __init__(self, term: AbstractTerm) -> None:
        self.control_term = term

    def vf(self, t: Scalar, y: PyTree, args: PyTree) -> PyTree:
        y, _ = y
        vf = self.control_term.vf(t, y, args)
        return vf, 0.0

    def contr(self, t0: Scalar, t1: Scalar) -> PyTree:
        return self.control_term.contr(t0, t1), 0.0

    def vf_prod(self, t: Scalar, y: PyTree, args: PyTree, control: PyTree) -> PyTree:
        y, _ = y
        return self.control_term.vf_prod(t, y, args, control), 0.0

    def prod(self, vf: PyTree, control: PyTree) -> PyTree:
        vf, _ = vf
        control, _ = control
        return self.control_term.prod(vf, control), 0.0


def sde_kl_divergence(
    drift1: ODETerm, drift2: ODETerm, diffusion: AbstractTerm, y0: PyTree
) -> Tuple[MultiTerm, PyTree]:
    """
    Compute KL divergence between two SDEs having the same diffusion.

    This function current supports the case that the output of
    `drift1`, `drift2` and `diffusion` has the same PyTree structure.

    This generalizes to the case that the diffusion matrix is a block
    diagonal matrix. Each block can follow different matrix-vector
    multiplication. `diffusion` should be implemented from
    `diffrax.ControlTerm` and instruct how such multiplications are
    done. The associated path may need to be customized as well.

    The following example is acceptable:

        a = drift1(t, y, args)
        jax.tree_structure(a)  # PyTreeDef({'block1': *, 'block2': *})
        a['block1'].shape      # (2,)
        a['block2'].shape      # (3,)

        b = diffusion(t, y, args)
        jax.tree_structure(b)  # PyTreeDef({'block1': *, 'block2': *})
        b['block1'].shape      # (2,)
        b['block2'].shape      # (3,4)

    Args:
        drift1 (ODETerm): the drift of the first SDE (posterior)
        drift2 (ODETerm): the drift of the second SDE (prior)
        diffusion (AbstractTerm): the shared diffusion
        y0 (PyTree): initial state
    Returns:
        An augmented SDE with KL information and the augmented initial state
    """

    aug_y0 = (y0, 0.0)
    aug_drift = _AugDrift(drift1, drift2, diffusion)
    aug_control = _AugControlTerm(diffusion)
    aug_sde = MultiTerm(aug_drift, aug_control)
    return aug_sde, aug_y0<|MERGE_RESOLUTION|>--- conflicted
+++ resolved
@@ -1,11 +1,7 @@
 import operator
 from typing import Any, Tuple
 
-<<<<<<< HEAD
 import jax
-=======
-import equinox as eqx
->>>>>>> 92ee12c6
 import jax.numpy as jnp
 import jax.tree_util as jtu
 
@@ -58,13 +54,13 @@
 
 def _kl_block_diffusion(drift: PyTree, diffusion: PyTree):
     """The case where diffusion matrix is a block diagonal matrix"""
-    kl = jax.tree_util.tree_map(
+    kl = jtu.tree_map(
         _handle,
         drift,
         diffusion,
     )
 
-    kl = jax.tree_util.tree_reduce(
+    kl = jtu.tree_reduce(
         operator.add,
         kl,
     )
@@ -97,7 +93,6 @@
         # is PyTree)
 
         y, _ = y
-<<<<<<< HEAD
 
         # check if there is context
         context = args
@@ -106,12 +101,12 @@
         drift1 = self.drift1.vf(t, aug_y, args)
         drift2 = self.drift2.vf(t, y, args)
 
-        drift = jax.tree_map(operator.sub, drift1, drift2)
+        drift = jtu.tree_map(operator.sub, drift1, drift2)
         diffusion = self.diffusion.vf(t, y, args)
 
         # get tree structure of drift and diffusion
-        drift_tree_structure = jax.tree_util.tree_structure(drift)
-        diffusion_tree_structure = jax.tree_util.tree_structure(diffusion)
+        drift_tree_structure = jtu.tree_structure(drift)
+        diffusion_tree_structure = jtu.tree_structure(diffusion)
 
         if drift_tree_structure == diffusion_tree_structure:
             # drift and diffusion has the same tree structure
@@ -141,15 +136,6 @@
                 "drift and diffusion should have the same PyTree structure"
                 + f" \n {drift_tree_structure} != {diffusion_tree_structure}"
             )
-=======
-        context = self.context(t)
-        aug_y = jnp.concatenate([y, context], axis=-1)
-        drift1 = self.drift1(t, aug_y, args)
-        drift2 = self.drift2(t, y, args)
-        diffusion = self.diffusion(t, y, args)
-        kl_divergence = jtu.tree_map(_kl, drift1, drift2, diffusion)
-        kl_divergence = jtu.tree_reduce(operator.add, kl_divergence)
->>>>>>> 92ee12c6
         return drift1, kl_divergence
 
     @staticmethod
@@ -158,7 +144,7 @@
 
     @staticmethod
     def prod(vf: PyTree, control: Scalar) -> PyTree:
-        return jax.tree_map(lambda v: control * v, vf)
+        return jtu.tree_map(lambda v: control * v, vf)
 
 
 class _AugControlTerm(AbstractTerm):
