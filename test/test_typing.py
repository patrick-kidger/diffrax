from typing import Annotated, Any, Generic, Literal, TypeVar, Union

import diffrax as dfx
import pytest
from diffrax._custom_types import RealScalarLike
from diffrax._typing import get_args_of, get_origin_no_specials


T = TypeVar("T")
S = TypeVar("S")
U = TypeVar("U")


class Foo(Generic[T]):
    pass


class Bar(Generic[S]):
    pass


class Baz:
    pass


def test_get_origin_no_specials():
    assert get_origin_no_specials(int, "") is None
    assert get_origin_no_specials(tuple[int, ...], "") is tuple
    assert get_origin_no_specials(Foo[int], "") is Foo
    assert get_origin_no_specials(Annotated[tuple[int, ...], 1337], "") is tuple
    # Weird, but legal
    assert get_origin_no_specials(Generic[T], "") is Generic  # pyright: ignore

    with pytest.raises(NotImplementedError, match="qwerty"):
        get_origin_no_specials(Union[int, str], "qwerty")
    with pytest.raises(NotImplementedError, match="qwerty"):
        get_origin_no_specials(Literal[4], "qwerty")


def test_get_args_of_not_generic():
    with pytest.raises(TypeError, match="unsubscripted generic"):
        get_args_of(Baz, Foo, "")
    with pytest.raises(TypeError, match="unsubscripted generic"):
        get_args_of(Baz, Foo[int], "")
    with pytest.raises(TypeError, match="unsubscripted generic"):
        get_args_of(int, Foo, "")


def test_get_args_of_not_subclass():
    with pytest.raises(TypeError, match="is not a subclass"):
        get_args_of(Foo, Bar, "")
    with pytest.raises(TypeError, match="is not a subclass"):
        get_args_of(Foo, Baz, "")
    with pytest.raises(TypeError, match="is not a subclass"):
        get_args_of(Foo, int, "")


def test_get_args_of_single_inheritance():
    class Qux1(Foo):
        pass

    class Qux2(Foo[int]):
        pass

    class Qux3(Foo[T]):
        pass

    assert get_args_of(Foo, Qux1, "") == (Any,)
    assert get_args_of(Foo, Qux2, "") == (int,)
    assert get_args_of(Foo, Qux3, "") == (Any,)
    assert get_args_of(Foo, Qux3[str], "") == (str,)


def test_get_args_irrelevant_inheritance():
    class Qux1(Foo, str):
        pass

    class Qux2(Foo[int], str):
        pass

    class Qux3(Foo[T], str):
        pass

    assert get_args_of(Foo, Qux1, "") == (Any,)
    assert get_args_of(Foo, Qux2, "") == (int,)
    assert get_args_of(Foo, Qux3, "") == (Any,)
    assert get_args_of(Foo, Qux3[str], "") == (str,)


def test_get_args_double_inheritance():
    class Qux1(Foo, Bar):
        pass

    class Qux2(Foo[int], Bar):
        pass

    class Qux3(Foo[T], Bar):
        pass

    assert get_args_of(Foo, Qux1, "") == (Any,)
    assert get_args_of(Foo, Qux2, "") == (int,)
    assert get_args_of(Foo, Qux3, "") == (Any,)
    assert get_args_of(Foo, Qux3[bool], "") == (bool,)

    class Qux4(Foo, Bar[str]):
        pass

    class Qux5(Foo[int], Bar[str]):
        pass

    class Qux6(Foo[T], Bar[str]):
        pass

    assert get_args_of(Foo, Qux4, "") == (Any,)
    assert get_args_of(Foo, Qux5, "") == (int,)
    assert get_args_of(Foo, Qux6, "") == (Any,)
    assert get_args_of(Foo, Qux6[bool], "") == (bool,)

    class Qux7(Foo, Bar[S]):
        pass

    class Qux8(Foo[int], Bar[S]):
        pass

    class Qux9(Foo[T], Bar[S]):
        pass

    assert get_args_of(Foo, Qux7, "") == (Any,)
    assert get_args_of(Foo, Qux7[bool], "") == (Any,)
    assert get_args_of(Foo, Qux8, "") == (int,)
    assert get_args_of(Foo, Qux8[bool], "") == (int,)
    assert get_args_of(Foo, Qux9, "") == (Any,)
    assert get_args_of(Foo, Qux9[bool, str], "") == (bool,)

    class Qux10(Foo, Bar[T]):
        pass

    class Qux11(Foo[int], Bar[T]):
        pass

    class Qux12(Foo[T], Bar[T]):
        pass

    assert get_args_of(Foo, Qux10, "") == (Any,)
    assert get_args_of(Foo, Qux11, "") == (int,)
    assert get_args_of(Foo, Qux12, "") == (Any,)
    assert get_args_of(Foo, Qux12[bool], "") == (bool,)


def test_get_args_double_inheritance_reverse():
    class Qux1(Foo, Bar):
        pass

    class Qux2(Foo[int], Bar):
        pass

    class Qux3(Foo[T], Bar):
        pass

    assert get_args_of(Bar, Qux1, "") == (Any,)
    assert get_args_of(Bar, Qux2, "") == (Any,)
    assert get_args_of(Bar, Qux3, "") == (Any,)
    assert get_args_of(Bar, Qux3[bool], "") == (Any,)

    class Qux4(Foo, Bar[str]):
        pass

    class Qux5(Foo[int], Bar[str]):
        pass

    class Qux6(Foo[T], Bar[str]):
        pass

    assert get_args_of(Bar, Qux4, "") == (str,)
    assert get_args_of(Bar, Qux5, "") == (str,)
    assert get_args_of(Bar, Qux6, "") == (str,)
    assert get_args_of(Bar, Qux6[bool], "") == (str,)

    class Qux7(Foo, Bar[S]):
        pass

    class Qux8(Foo[int], Bar[S]):
        pass

    class Qux9(Foo[T], Bar[S]):
        pass

    assert get_args_of(Bar, Qux7, "") == (Any,)
    assert get_args_of(Bar, Qux7[bool], "") == (bool,)
    assert get_args_of(Bar, Qux8, "") == (Any,)
    assert get_args_of(Bar, Qux8[bool], "") == (bool,)
    assert get_args_of(Bar, Qux9, "") == (Any,)
    assert get_args_of(Bar, Qux9[bool, str], "") == (str,)

    class Qux10(Foo, Bar[T]):
        pass

    class Qux11(Foo[int], Bar[T]):
        pass

    class Qux12(Foo[T], Bar[T]):
        pass

    assert get_args_of(Bar, Qux10, "") == (Any,)
    assert get_args_of(Bar, Qux11, "") == (Any,)
    assert get_args_of(Bar, Qux12, "") == (Any,)
    assert get_args_of(Bar, Qux12[bool], "") == (bool,)


def test_get_args_of_complicated():
    class X1(Generic[T, S]):
        pass

    class X2(X1[T, T], Generic[T, S]):
        pass

    class X3(X2):
        pass

    class X4(X2[int, T]):
        pass

    class X5(str, X1[str, str]):
        pass

    class X6(X1[S, T], Generic[T, U, S]):
        pass

    # This one is invalid at static type-checking time.
    class X7(X6[int, str, bool], X2[int, str]):  # pyright: ignore
        pass

    class X8(X6[bool, T, bool], X2[bool, int]):
        pass

    class X9(X3, X2[int, str]):
        pass

    # Some of these are invalid at static type-checking time.
    assert get_args_of(X1, X1, "") == (Any, Any)
    assert get_args_of(X1, X1[int, S], "") == (int, Any)  # pyright: ignore
    assert get_args_of(X1, X1[int, str], "") == (int, str)

    assert get_args_of(X1, X2, "") == (Any, Any)
    assert get_args_of(X1, X2[T, str], "") == (Any, Any)  # pyright: ignore
    assert get_args_of(X1, X2[str, T], "") == (str, str)  # pyright: ignore
    assert get_args_of(X1, X2[int, str], "") == (int, int)

    assert get_args_of(X2, X3, "") == (Any, Any)

    assert get_args_of(X2, X4, "") == (int, Any)
    assert get_args_of(X2, X4[str], "") == (int, str)

    assert get_args_of(X1, X5, "") == (str, str)

    assert get_args_of(X1, X6, "") == (Any, Any)
    assert get_args_of(X1, X6[int, str, bool], "") == (bool, int)

    with pytest.raises(TypeError, match="multiple incompatible ways"):
        assert get_args_of(X1, X7, "") == (Any, Any)
    assert get_args_of(X6, X7, "") == (int, str, bool)
    assert get_args_of(X2, X7, "") == (int, str)

    assert get_args_of(X1, X8, "") == (bool, bool)
    assert get_args_of(X1, X8[float], "") == (bool, bool)
    assert get_args_of(X6, X8, "") == (bool, Any, bool)
    assert get_args_of(X6, X8[float], "") == (bool, float, bool)
    assert get_args_of(X2, X8, "") == (bool, int)
    assert get_args_of(X2, X8[float], "") == (bool, int)

    assert get_args_of(X3, X9, "") == ()
    assert get_args_of(X2, X9, "") == (int, str)
    assert get_args_of(X1, X9, "") == (int, int)


_abstract_args = lambda cls: get_args_of(dfx.AbstractTerm, cls, "")


def test_abstract_term():
    assert _abstract_args(dfx.AbstractTerm) == (Any, Any, Any)
    assert _abstract_args(dfx.AbstractTerm[int, str, int]) == (int, str, int)


def test_ode_term():
    assert _abstract_args(dfx.ODETerm) == (Any, RealScalarLike, type(None))
    assert _abstract_args(dfx.ODETerm[int]) == (int, RealScalarLike, type(None))


def test_control_term():
<<<<<<< HEAD
    assert _abstract_args(dfx.ControlTerm) == (Any, Any, Any)
    assert _abstract_args(dfx.ControlTerm[int, str, int]) == (int, str, int)


def test_weakly_diagonal_control_term():
    assert _abstract_args(dfx.WeaklyDiagonalControlTerm) == (Any, Any, Any)
    assert _abstract_args(dfx.WeaklyDiagonalControlTerm[int, str, int]) == (
        int,
        str,
        int,
    )
=======
    assert _abstract_args(dfx.ControlTerm) == (Any, Any)
    assert _abstract_args(dfx.ControlTerm[int, str]) == (int, str)
>>>>>>> 42722703
<|MERGE_RESOLUTION|>--- conflicted
+++ resolved
@@ -287,7 +287,6 @@
 
 
 def test_control_term():
-<<<<<<< HEAD
     assert _abstract_args(dfx.ControlTerm) == (Any, Any, Any)
     assert _abstract_args(dfx.ControlTerm[int, str, int]) == (int, str, int)
 
@@ -299,7 +298,3 @@
         str,
         int,
     )
-=======
-    assert _abstract_args(dfx.ControlTerm) == (Any, Any)
-    assert _abstract_args(dfx.ControlTerm[int, str]) == (int, str)
->>>>>>> 42722703
