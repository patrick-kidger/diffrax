import diffrax
import equinox as eqx
import jax
import jax.numpy as jnp
import jax.random as jr
import jax.tree_util as jtu
import lineax as lx
import pytest
from jaxtyping import Array, PyTree, Shaped

from .helpers import tree_allclose


def test_ode_term():
    def vector_field(t, y, args) -> Array:
        return -y

    term = diffrax.ODETerm(vector_field)
    dt = term.contr(0, 1)
    vf = term.vf(0, 1, None)
    vf_prod = term.vf_prod(0, 1, None, dt)
    assert tree_allclose(vf_prod, term.prod(vf, dt))

    # `# type: ignore` is used for contrapositive static type checking as per:
    # https://github.com/microsoft/pyright/discussions/2411#discussioncomment-2028001
    _: diffrax.ODETerm[Array] = term
    __: diffrax.ODETerm[bool] = term  # type: ignore


def test_control_term(getkey):
    vector_field = lambda t, y, args: jr.normal(args, (3, 2))
    derivkey = getkey()

    class Control(diffrax.AbstractPath[Shaped[Array, "2"]]):
        t0 = 0
        t1 = 1

        def evaluate(self, t0, t1=None, left=True):
            return jr.normal(getkey(), (2,))

        def derivative(self, t, left=True):
            return jr.normal(derivkey, (2,))

    control = Control()
    term = diffrax.ControlTerm(vector_field, control)
    args = getkey()
    dx = term.contr(0, 1)
    y = jnp.array([1.0, 2.0, 3.0])
    vf = term.vf(0, y, args)
    vf_prod = term.vf_prod(0, y, args, dx)
    if isinstance(dx, jax.Array) and isinstance(vf, jax.Array):
        assert dx.shape == (2,)
        assert vf.shape == (3, 2)
    else:
        raise TypeError("dx/vf is not an array")
    assert vf_prod.shape == (3,)
    assert tree_allclose(vf_prod, term.prod(vf, dx))

    # `# type: ignore` is used for contrapositive static type checking as per:
    # https://github.com/microsoft/pyright/discussions/2411#discussioncomment-2028001
    _: diffrax.ControlTerm[PyTree[Array], Array] = term
    __: diffrax.ControlTerm[PyTree[Array], diffrax.BrownianIncrement] = term  # type: ignore

    term = term.to_ode()
    dt = term.contr(0, 1)
    vf = term.vf(0, y, args)
    vf_prod = term.vf_prod(0, y, args, dt)
    assert vf.shape == (3,)
    assert vf_prod.shape == (3,)
    assert tree_allclose(vf_prod, term.prod(vf, dt))


def test_weakly_diagional_control_term(getkey):
    vector_field = lambda t, y, args: jr.normal(args, (3,))
    derivkey = getkey()

    class Control(diffrax.AbstractPath):
        t0 = 0
        t1 = 1

        def evaluate(self, t0, t1=None, left=True):
            return jr.normal(getkey(), (3,))

        def derivative(self, t, left=True):
            return jr.normal(derivkey, (3,))

    control = Control()
    with pytest.warns(match="`WeaklyDiagonalControlTerm` is now deprecated"):
        term = diffrax.WeaklyDiagonalControlTerm(vector_field, control)
    args = getkey()
    dx = term.contr(0, 1)
    y = jnp.array([1.0, 2.0, 3.0])
    vf = term.vf(0, y, args)
    vf_prod = term.vf_prod(0, y, args, dx)
    if isinstance(dx, jax.Array) and isinstance(vf, lx.DiagonalLinearOperator):
        assert dx.shape == (3,)
        assert vf.diagonal.shape == (3,)
    else:
        raise TypeError("dx/vf is not an array")
    assert vf_prod.shape == (3,)
    assert tree_allclose(vf_prod, term.prod(vf, dx))

    term = term.to_ode()
    dt = term.contr(0, 1)
    vf = term.vf(0, y, args)
    vf_prod = term.vf_prod(0, y, args, dt)
    assert vf.shape == (3,)
    assert vf_prod.shape == (3,)
    assert tree_allclose(vf_prod, term.prod(vf, dt))


def test_ode_adjoint_term(getkey):
    vector_field = lambda t, y, args: -y
    term = diffrax.ODETerm(vector_field)
    adjoint_term = diffrax._term.AdjointTerm(term)
    t, y, a_y, dt = jr.normal(getkey(), (4,))
    ode_term = diffrax.ODETerm(lambda t, y, args: None)
    ode_term = eqx.tree_at(lambda m: m.vector_field, ode_term, None)
    aug = (y, a_y, None, ode_term)
    args = None
    vf_prod1 = adjoint_term.vf_prod(t, aug, args, dt)
    vf = adjoint_term.vf(t, aug, args)
    vf_prod2 = adjoint_term.prod(vf, dt)
    assert tree_allclose(vf_prod1, vf_prod2)


def test_cde_adjoint_term(getkey):
    class VF(eqx.Module):
        mlp: eqx.nn.MLP

        def __call__(self, t, y, args):
            (y,) = y
            in_ = jnp.concatenate([t[None], y, *args])
            out = self.mlp(in_)
            return (out.reshape(2, 3),)

    mlp = eqx.nn.MLP(in_size=5, out_size=6, width_size=3, depth=1, key=getkey())
    vector_field = VF(mlp)
    control = lambda t0, t1: (jr.normal(getkey(), (3,)),)
    term = diffrax.ControlTerm(vector_field, control)
    adjoint_term = diffrax._term.AdjointTerm(term)
    t = jr.normal(getkey(), ())
    y = (jr.normal(getkey(), (2,)),)
    args = (jr.normal(getkey(), (1,)), jr.normal(getkey(), (1,)))
    a_y = (jr.normal(getkey(), (2,)),)
    a_args = (jr.normal(getkey(), (1,)), jr.normal(getkey(), (1,)))
    randlike = lambda a: jr.normal(getkey(), a.shape)
    a_term = jtu.tree_map(randlike, eqx.filter(term, eqx.is_array))
    aug = (y, a_y, a_args, a_term)
    dt = adjoint_term.contr(t, t + 1)

    vf_prod1 = adjoint_term.vf_prod(t, aug, args, dt)
    vf = adjoint_term.vf(t, aug, args)
    vf_prod2 = adjoint_term.prod(vf, dt)
    assert tree_allclose(vf_prod1, vf_prod2)


def test_weaklydiagonal_deprecate():
    with pytest.warns(match="WeaklyDiagonalControlTerm"):
        _ = diffrax.WeaklyDiagonalControlTerm(
            lambda t, y, args: 0.0, lambda t0, t1: jnp.array(t1 - t0)
        )


<<<<<<< HEAD
def test_kl_term():
    t0 = 0
    t1 = 1
    y0 = jnp.array([1.0])
    dt0 = None
    arg = {"theta": 1.0}

    odeterm = diffrax.ODETerm(lambda t, y, args: jnp.sin(t) + args["theta"] * y)
    g = lambda t, y, args: lx.DiagonalLinearOperator(0.1 * jnp.array([1.0]))
    control = diffrax.VirtualBrownianTree(
        t0=t0,
        t1=t1,
        tol=1e-3,
        shape=(1,),
        key=jax.random.PRNGKey(0),
    )
    sde1 = diffrax.MultiTerm(odeterm, diffrax.ControlTerm(g, control))
    sde2 = diffrax.MultiTerm(odeterm, diffrax.ControlTerm(g, control))
    terms, y0 = diffrax.make_kl_terms(sde1, sde2, y0)
    stepsize_controller = diffrax.PIDController(rtol=1e-3, atol=1e-6)
    sol = diffrax.diffeqsolve(
        terms,
        diffrax.Heun(),
        t0,
        t1,
        dt0,
        y0,
        args=arg,
        stepsize_controller=stepsize_controller,
    )
    assert isinstance(sol.ys, diffrax.KLState)
    assert tree_allclose(sol.ys.kl_metric.squeeze(), jnp.array(0.0))
=======
def test_underdamped_langevin_drift_term_args():
    """
    Test that the UnderdampedLangevinDriftTerm handles `args` in grad_f correctly.
    """

    # Mock gradient function that uses args
    def mock_grad_f(x, args):
        return jtu.tree_map(lambda xi, ai: xi + ai, x, args)

    # Mock data
    gamma = jnp.array([0.1, 0.2, 0.3])
    u = jnp.array([0.4, 0.5, 0.6])
    x = jnp.array([1.0, 2.0, 3.0])
    v = jnp.array([0.1, 0.2, 0.3])
    args = jnp.array([0.7, 0.8, 0.9])
    y = (x, v)

    # Create instance of the drift term
    term = diffrax.UnderdampedLangevinDriftTerm(gamma=gamma, u=u, grad_f=mock_grad_f)

    # Compute the vector field
    vf_y = term.vf(0.0, y, args)

    # Extract results
    vf_x, vf_v = vf_y

    # Expected results
    expected_vf_x = v  # By definition, vf_x = v
    f_x = x + args  # Output of mock_grad_f
    expected_vf_v = -gamma * v - u * f_x  # Drift term calculation

    # Assertions
    assert jnp.allclose(vf_x, expected_vf_x), "vf_x does not match expected results"
    assert jnp.allclose(vf_v, expected_vf_v), "vf_v does not match expected results"
>>>>>>> 78fac1d7
<|MERGE_RESOLUTION|>--- conflicted
+++ resolved
@@ -162,7 +162,6 @@
         )
 
 
-<<<<<<< HEAD
 def test_kl_term():
     t0 = 0
     t1 = 1
@@ -195,7 +194,8 @@
     )
     assert isinstance(sol.ys, diffrax.KLState)
     assert tree_allclose(sol.ys.kl_metric.squeeze(), jnp.array(0.0))
-=======
+
+    
 def test_underdamped_langevin_drift_term_args():
     """
     Test that the UnderdampedLangevinDriftTerm handles `args` in grad_f correctly.
@@ -229,5 +229,4 @@
 
     # Assertions
     assert jnp.allclose(vf_x, expected_vf_x), "vf_x does not match expected results"
-    assert jnp.allclose(vf_v, expected_vf_v), "vf_v does not match expected results"
->>>>>>> 78fac1d7
+    assert jnp.allclose(vf_v, expected_vf_v), "vf_v does not match expected results"