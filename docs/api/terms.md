# Terms

One of the advanced features of Diffrax is its *term* system. When we write down e.g. a stochastic differential equation

$\mathrm{d}y(t) = f(t, y(t))\mathrm{d}t + g(t, y(t))\mathrm{d}w(t)$

then we have two "terms": a drift and a diffusion. Each of these terms has two parts: a *vector field* ($f$ or $g$) and a *control* ($\mathrm{d}t$ or $\mathrm{d}w(t)$). In addition (often not represented in mathematical notation), there is also a choice of how the vector field and control interact: $f$ and $\mathrm{d}t$ interact as a vector-scalar product. $g$ and $\mathrm{d}w(t)$ interact as a matrix-vector product. (In general this interaction is always bilinear.)

"Terms" are thus the building blocks of differential equations.

!!! example

    Consider the ODE $\frac{\mathrm{d}{y}}{\mathrm{d}t} = f(t, y(t))$. Then this has vector field $f$, control $\mathrm{d}t$, and their interaction is a vector-scalar product. This can be described as a single [`diffrax.ODETerm`][].

#### Adding multiple terms, such as SDEs

We can add multiple terms together by grouping them into a single [`diffrax.MultiTerm`][].

!!! example

    The SDE above would have its drift described by [`diffrax.ODETerm`][] and the diffusion described by a [`diffrax.ControlTerm`][]. As these affect the same evolving state variable, they should be passed to the solver as `MultiTerm(ODETerm(...), ControlTerm(...))`.

#### Independent terms, such as Hamiltonian systems

If terms affect different pieces of the state, then they should be placed in some PyTree structure.

!!! example

    Consider the pair of equations (as commonly arising from Hamiltonian systems):

    $\frac{\mathrm{d}x}{\mathrm{d}t}(t) = f(t, y(t)),\qquad\frac{\mathrm{d}y}{\mathrm{d}t}(t) = g(t, x(t))$

    These would be passed to the solver as the 2-tuple of `(ODETerm(...), ODETerm(...))`.

#### What each solver accepts

Each solver in Diffrax will specify what kinds of problems it can handle, as described by their `.term_structure` attribute. Not all solvers are able to handle all problems!

Some example term structures include:

1. `solver.term_structure = AbstractTerm`

    In this case the solver can handle a simple ODE as descibed above: `ODETerm` is a subclass of `AbstractTerm`.

    It can also handle SDEs: `MultiTerm(ODETerm(...), ControlTerm(...))` includes everything wrapped into a single term (the `MultiTerm`), and at that point this defines an interface the solver knows how to handle.

    Most solvers in Diffrax have this term structure.

2. `solver.term_structure = MultiTerm[tuple[ODETerm, ControlTerm]]`

    In this case the solver specifically handles just SDEs of the form `MultiTerm(ODETerm(...), ControlTerm(...))`; nothing else is compatible.

    Some SDE-specific solvers have this term structure.

3. `solver.term_structure = (AbstractTerm, AbstractTerm)`

    In this case the solver is used to solve ODEs like the Hamiltonian system described above: we have a PyTree of terms, each of which is treated individually.

---

??? abstract "`diffrax.AbstractTerm`"

    ::: diffrax.AbstractTerm
        selection:
            members:
                - vf
                - contr
                - prod
                - vf_prod
                - is_vf_expensive

??? note "Defining your own term types"

    For advanced users, you can create your own terms if appropriate. See for example the [underdamped Langevin terms](#underdamped-langevin-terms), which have their own special set of solvers.


---

::: diffrax.ODETerm
    selection:
        members:
            - __init__

::: diffrax.ControlTerm
    selection:
        members:
            - __init__
            - to_ode

::: diffrax.MultiTerm
    selection:
        members:
            - __init__

<<<<<<< HEAD
::: diffrax.make_kl_terms
=======

---

#### Underdamped Langevin terms

These are special terms which describe the Underdamped Langevin diffusion (ULD),
which takes the form 

\begin{align*}
    \mathrm{d} x(t) &= v(t) \, \mathrm{d}t \\
    \mathrm{d} v(t) &= - \gamma \, v(t) \, \mathrm{d}t - u \,
    \nabla \! f( x(t) ) \, \mathrm{d}t + \sqrt{2 \gamma u} \, \mathrm{d} w(t),
\end{align*}

where $x(t), v(t) \in \mathbb{R}^d$ represent the position
and velocity, $w$ is a Brownian motion in $\mathbb{R}^d$,
$f: \mathbb{R}^d \rightarrow \mathbb{R}$ is a potential function, and
$\gamma , u \in \mathbb{R}^{d \times d}$ are diagonal matrices governing
the friction and the damping of the system.

These terms enable the use of ULD-specific solvers which can be found 
[here](./solvers/sde_solvers.md#underdamped-langevin-solvers). These ULD solvers expect
terms with structure `MultiTerm(UnderdampedLangevinDriftTerm(gamma, u, grad_f), UnderdampedLangevinDiffusionTerm(gamma, u, bm))`,
where `bm` is an [`diffrax.AbstractBrownianPath`][] and the same values of `gammma` and `u` are passed to both terms.

::: diffrax.UnderdampedLangevinDriftTerm
    selection:
        members:
            - __init__

::: diffrax.UnderdampedLangevinDiffusionTerm
    selection:
        members:
            - __init__
>>>>>>> 78fac1d7
<|MERGE_RESOLUTION|>--- conflicted
+++ resolved
@@ -92,9 +92,7 @@
         members:
             - __init__
 
-<<<<<<< HEAD
 ::: diffrax.make_kl_terms
-=======
 
 ---
 
@@ -128,5 +126,4 @@
 ::: diffrax.UnderdampedLangevinDiffusionTerm
     selection:
         members:
-            - __init__
->>>>>>> 78fac1d7
+            - __init__